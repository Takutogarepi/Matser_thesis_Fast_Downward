--- conflicted
+++ resolved
@@ -8,7 +8,6 @@
 namespace options {
 PluginTypeInfo::PluginTypeInfo(const type_index &type,
                                const string &type_name,
-<<<<<<< HEAD
                                const string &documentation,
                                const PredefinitionConfig &predefine)
     : type(type),
@@ -17,28 +16,6 @@
       predefine(predefine) {
 }
 
-const type_index &PluginTypeInfo::get_type() const {
-    return type;
-}
-
-const string &PluginTypeInfo::get_type_name() const {
-    return type_name;
-}
-
-const string &PluginTypeInfo::get_documentation() const {
-    return documentation;
-}
-
-const PredefinitionConfig &PluginTypeInfo::get_predefine() const {
-    return predefine;
-=======
-                               const string &documentation)
-    : type(type),
-      type_name(type_name),
-      documentation(documentation) {
->>>>>>> 2775fd87
-}
-
 bool PluginTypeInfo::operator<(const PluginTypeInfo &other) const {
     return make_pair(type_name, type) < make_pair(other.type_name, other.type);
 }
