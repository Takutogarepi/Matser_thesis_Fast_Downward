#ifndef PER_STATE_INFORMATION_H
#define PER_STATE_INFORMATION_H

#include "globals.h"
#include "segmented_vector.h"
#include "state.h"
#include "state_id.h"
#include "state_registry.h"

#include <cassert>

template<class Entry>
class PerStateInformation {
private:
    StateRegistry &state_registry;
    const Entry default_value;
    SegmentedVector<Entry> entries;

public:
    PerStateInformation()
        : state_registry(*g_state_registry),
          default_value() {
    }

    PerStateInformation(const Entry &default_value_)
        : state_registry(*g_state_registry),
          default_value(default_value_) {
    }

    PerStateInformation(const Entry &default_value_, StateRegistry &state_registry_)
        : state_registry(state_registry_),
          default_value(default_value_) {
    }

    Entry &operator[](const StateID &id) {
        int state_id = id.value;
        size_t virtual_size = state_registry.size();
        assert(state_id >= 0 && state_id < virtual_size);
        if (entries.size() < virtual_size) {
            entries.resize(virtual_size, default_value);
        }
        return entries[state_id];
    }

<<<<<<< HEAD
    const Entry &operator[](const StateID &id) const {
        // We do not change the size here to avoid having to make entries
        // mutable. Instead, we return the default value as a const refernce
        // if the index is out of bounds.
        int state_id = id.value;
=======
    const Entry &operator[](const StateHandle &state_handle) const {
        int state_id = state_handle.get_id();
>>>>>>> 1e0ed309
        assert(state_id >= 0 && state_id < state_registry.size());
        if (state_id >= entries.size()) {
            return default_value;
        }
        return entries[state_id];
    }
};

#endif<|MERGE_RESOLUTION|>--- conflicted
+++ resolved
@@ -42,16 +42,8 @@
         return entries[state_id];
     }
 
-<<<<<<< HEAD
     const Entry &operator[](const StateID &id) const {
-        // We do not change the size here to avoid having to make entries
-        // mutable. Instead, we return the default value as a const refernce
-        // if the index is out of bounds.
         int state_id = id.value;
-=======
-    const Entry &operator[](const StateHandle &state_handle) const {
-        int state_id = state_handle.get_id();
->>>>>>> 1e0ed309
         assert(state_id >= 0 && state_id < state_registry.size());
         if (state_id >= entries.size()) {
             return default_value;
