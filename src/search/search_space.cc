#include "search_space.h"

#include "search_node_info.h"
#include "task_proxy.h"

#include "task_utils/task_properties.h"
#include "utils/logging.h"

#include <cassert>

using namespace std;

SearchNode::SearchNode(const State &state, SearchNodeInfo &info)
    : state(state), info(info) {
    assert(state.get_id() != StateID::no_state);
}

const State &SearchNode::get_state() const {
    return state;
}

bool SearchNode::is_open() const {
    return info.status == SearchNodeInfo::OPEN;
}

bool SearchNode::is_closed() const {
    return info.status == SearchNodeInfo::CLOSED;
}

bool SearchNode::is_dead_end() const {
    return info.status == SearchNodeInfo::DEAD_END;
}

bool SearchNode::is_new() const {
    return info.status == SearchNodeInfo::NEW;
}

int SearchNode::get_g() const {
    assert(info.g >= 0);
    return info.g;
}

int SearchNode::get_real_g() const {
    return info.real_g;
}

void SearchNode::open_initial() {
    assert(info.status == SearchNodeInfo::NEW);
    info.status = SearchNodeInfo::OPEN;
    info.g = 0;
    info.real_g = 0;
    info.parent_state_id = StateID::no_state;
    info.creating_operator = OperatorID::no_operator;
}

void SearchNode::open(const SearchNode &parent_node,
                      const OperatorProxy &parent_op,
                      int adjusted_cost) {
    assert(info.status == SearchNodeInfo::NEW);
    info.status = SearchNodeInfo::OPEN;
    info.g = parent_node.info.g + adjusted_cost;
    info.real_g = parent_node.info.real_g + parent_op.get_cost();
    info.parent_state_id = parent_node.get_state().get_id();
    info.creating_operator = OperatorID(parent_op.get_id());
}

void SearchNode::reopen(const SearchNode &parent_node,
                        const OperatorProxy &parent_op,
                        int adjusted_cost) {
    assert(info.status == SearchNodeInfo::OPEN ||
           info.status == SearchNodeInfo::CLOSED);

    // The latter possibility is for inconsistent heuristics, which
    // may require reopening closed nodes.
    info.status = SearchNodeInfo::OPEN;
    info.g = parent_node.info.g + adjusted_cost;
    info.real_g = parent_node.info.real_g + parent_op.get_cost();
    info.parent_state_id = parent_node.get_state().get_id();
    info.creating_operator = OperatorID(parent_op.get_id());
}

// like reopen, except doesn't change status
void SearchNode::update_parent(const SearchNode &parent_node,
                               const OperatorProxy &parent_op,
                               int adjusted_cost) {
    assert(info.status == SearchNodeInfo::OPEN ||
           info.status == SearchNodeInfo::CLOSED);
    // The latter possibility is for inconsistent heuristics, which
    // may require reopening closed nodes.
    info.g = parent_node.info.g + adjusted_cost;
    info.real_g = parent_node.info.real_g + parent_op.get_cost();
    info.parent_state_id = parent_node.get_state().get_id();
    info.creating_operator = OperatorID(parent_op.get_id());
}

void SearchNode::close() {
    assert(info.status == SearchNodeInfo::OPEN);
    info.status = SearchNodeInfo::CLOSED;
}

void SearchNode::mark_as_dead_end() {
    info.status = SearchNodeInfo::DEAD_END;
}

<<<<<<< HEAD
void SearchNode::dump(const TaskProxy &task_proxy, utils::LogProxy &log) const {
    log << state_id << ": ";
    get_state().dump_fdr();
=======
void SearchNode::dump(const TaskProxy &task_proxy) const {
    utils::g_log << state.get_id() << ": ";
    task_properties::dump_fdr(state);
>>>>>>> 0bb10bff
    if (info.creating_operator != OperatorID::no_operator) {
        OperatorsProxy operators = task_proxy.get_operators();
        OperatorProxy op = operators[info.creating_operator.get_index()];
        log << " created by " << op.get_name()
            << " from " << info.parent_state_id << endl;
    } else {
        log << " no parent" << endl;
    }
}

SearchSpace::SearchSpace(StateRegistry &state_registry, utils::LogProxy &log)
    : state_registry(state_registry), log(log) {
}

SearchNode SearchSpace::get_node(const State &state) {
    return SearchNode(state, search_node_infos[state]);
}

void SearchSpace::trace_path(const State &goal_state,
                             vector<OperatorID> &path) const {
    State current_state = goal_state;
    assert(current_state.get_registry() == &state_registry);
    assert(path.empty());
    for (;;) {
        const SearchNodeInfo &info = search_node_infos[current_state];
        if (info.creating_operator == OperatorID::no_operator) {
            assert(info.parent_state_id == StateID::no_state);
            break;
        }
        path.push_back(info.creating_operator);
        current_state = state_registry.lookup_state(info.parent_state_id);
    }
    reverse(path.begin(), path.end());
}

void SearchSpace::dump(const TaskProxy &task_proxy) const {
    OperatorsProxy operators = task_proxy.get_operators();
    for (StateID id : state_registry) {
        /* The body duplicates SearchNode::dump() but we cannot create
           a search node without discarding the const qualifier. */
        State state = state_registry.lookup_state(id);
        const SearchNodeInfo &node_info = search_node_infos[state];
<<<<<<< HEAD
        log << id << ": ";
        state.dump_fdr();
=======
        utils::g_log << id << ": ";
        task_properties::dump_fdr(state);
>>>>>>> 0bb10bff
        if (node_info.creating_operator != OperatorID::no_operator &&
            node_info.parent_state_id != StateID::no_state) {
            OperatorProxy op = operators[node_info.creating_operator.get_index()];
            log << " created by " << op.get_name()
                << " from " << node_info.parent_state_id << endl;
        } else {
            log << "has no parent" << endl;
        }
    }
}

void SearchSpace::print_statistics() const {
    state_registry.print_statistics(log);
}<|MERGE_RESOLUTION|>--- conflicted
+++ resolved
@@ -102,15 +102,9 @@
     info.status = SearchNodeInfo::DEAD_END;
 }
 
-<<<<<<< HEAD
 void SearchNode::dump(const TaskProxy &task_proxy, utils::LogProxy &log) const {
-    log << state_id << ": ";
-    get_state().dump_fdr();
-=======
-void SearchNode::dump(const TaskProxy &task_proxy) const {
-    utils::g_log << state.get_id() << ": ";
+    log << state.get_id() << ": ";
     task_properties::dump_fdr(state);
->>>>>>> 0bb10bff
     if (info.creating_operator != OperatorID::no_operator) {
         OperatorsProxy operators = task_proxy.get_operators();
         OperatorProxy op = operators[info.creating_operator.get_index()];
@@ -153,13 +147,8 @@
            a search node without discarding the const qualifier. */
         State state = state_registry.lookup_state(id);
         const SearchNodeInfo &node_info = search_node_infos[state];
-<<<<<<< HEAD
         log << id << ": ";
-        state.dump_fdr();
-=======
-        utils::g_log << id << ": ";
         task_properties::dump_fdr(state);
->>>>>>> 0bb10bff
         if (node_info.creating_operator != OperatorID::no_operator &&
             node_info.parent_state_id != StateID::no_state) {
             OperatorProxy op = operators[node_info.creating_operator.get_index()];
