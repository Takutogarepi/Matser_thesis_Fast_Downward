#ifndef TASK_UTILS_SAMPLING_H
#define TASK_UTILS_SAMPLING_H

#include "../task_proxy.h"

<<<<<<< HEAD
#include <exception>
=======
>>>>>>> 37dcdbcf
#include <functional>
#include <memory>

class State;

namespace successor_generator {
class SuccessorGenerator;
}

namespace utils {
class RandomNumberGenerator;
}

using DeadEndDetector = std::function<bool (State)>;

namespace sampling {
/*
  Sample states with random walks.
*/
<<<<<<< HEAD
std::vector<State> sample_states_with_random_walks(
    const TaskProxy &task_proxy,
    const successor_generator::SuccessorGenerator &successor_generator,
    int num_samples,
    int init_h,
    double average_operator_cost,
    utils::RandomNumberGenerator &rng,
    DeadEndDetector is_dead_end = [] (const State &) {return false;},
    const utils::CountdownTimer *timer = nullptr);


class RandomWalkSampler {
    const TaskProxy task_proxy;
    const std::unique_ptr<successor_generator::SuccessorGenerator> successor_generator;
    const std::unique_ptr<State> initial_state;
    const int init_h;
    const double average_operator_costs;
    const std::shared_ptr<utils::RandomNumberGenerator> rng;
    const DeadEndDetector is_dead_end;
=======
class RandomWalkSampler {
    const OperatorsProxy operators;
    const std::unique_ptr<successor_generator::SuccessorGenerator> successor_generator;
    const State initial_state;
    const double average_operator_costs;
    utils::RandomNumberGenerator &rng;
>>>>>>> 37dcdbcf

public:
    RandomWalkSampler(
        const TaskProxy &task_proxy,
<<<<<<< HEAD
        int init_h,
        const std::shared_ptr<utils::RandomNumberGenerator> &rng,
        DeadEndDetector is_dead_end = [] (const State &) {return false;});
    ~RandomWalkSampler();

    State sample_state();
=======
        utils::RandomNumberGenerator &rng);
    ~RandomWalkSampler();

    /*
      Perform a single random walk and return the last visited state.

      The walk length is taken from a binomial distribution centered around the
      estimated plan length, which is computed as the ratio of the h value of
      the initial state divided by the average operator costs. Whenever a dead
      end is detected or a state has no successors, restart from the initial
      state. The function 'is_dead_end' should return whether a given state is
      a dead end. If omitted, no dead end detection is performed. The 'init_h'
      value should be an estimate of the solution cost.
    */
    State sample_state(
        int init_h,
        const DeadEndDetector &is_dead_end = [](const State &) {return false;}) const;
>>>>>>> 37dcdbcf
};
}

#endif<|MERGE_RESOLUTION|>--- conflicted
+++ resolved
@@ -3,10 +3,6 @@
 
 #include "../task_proxy.h"
 
-<<<<<<< HEAD
-#include <exception>
-=======
->>>>>>> 37dcdbcf
 #include <functional>
 #include <memory>
 
@@ -26,46 +22,16 @@
 /*
   Sample states with random walks.
 */
-<<<<<<< HEAD
-std::vector<State> sample_states_with_random_walks(
-    const TaskProxy &task_proxy,
-    const successor_generator::SuccessorGenerator &successor_generator,
-    int num_samples,
-    int init_h,
-    double average_operator_cost,
-    utils::RandomNumberGenerator &rng,
-    DeadEndDetector is_dead_end = [] (const State &) {return false;},
-    const utils::CountdownTimer *timer = nullptr);
-
-
-class RandomWalkSampler {
-    const TaskProxy task_proxy;
-    const std::unique_ptr<successor_generator::SuccessorGenerator> successor_generator;
-    const std::unique_ptr<State> initial_state;
-    const int init_h;
-    const double average_operator_costs;
-    const std::shared_ptr<utils::RandomNumberGenerator> rng;
-    const DeadEndDetector is_dead_end;
-=======
 class RandomWalkSampler {
     const OperatorsProxy operators;
     const std::unique_ptr<successor_generator::SuccessorGenerator> successor_generator;
     const State initial_state;
     const double average_operator_costs;
     utils::RandomNumberGenerator &rng;
->>>>>>> 37dcdbcf
 
 public:
     RandomWalkSampler(
         const TaskProxy &task_proxy,
-<<<<<<< HEAD
-        int init_h,
-        const std::shared_ptr<utils::RandomNumberGenerator> &rng,
-        DeadEndDetector is_dead_end = [] (const State &) {return false;});
-    ~RandomWalkSampler();
-
-    State sample_state();
-=======
         utils::RandomNumberGenerator &rng);
     ~RandomWalkSampler();
 
@@ -83,7 +49,6 @@
     State sample_state(
         int init_h,
         const DeadEndDetector &is_dead_end = [](const State &) {return false;}) const;
->>>>>>> 37dcdbcf
 };
 }
 
