--- conflicted
+++ resolved
@@ -438,7 +438,6 @@
 bool ContextEnhancedAdditiveHeuristic::dead_ends_are_reliable() const {
     return false;
 }
-
 static Heuristic *_parse(OptionParser &parser) {
     parser.document_synopsis("Context-enhanced additive heuristic", "");
     parser.document_language_support("action costs", "supported");
@@ -462,10 +461,5 @@
         return new ContextEnhancedAdditiveHeuristic(opts);
 }
 
-static Plugin<ScalarEvaluator> _plugin("cea", _parse);
-
-<<<<<<< HEAD
-static Plugin<Heuristic> _plugin("cea", _parse);
-=======
-}
->>>>>>> d38ef13a
+
+static Plugin<Heuristic> _plugin("cea", _parse);