--- conflicted
+++ resolved
@@ -111,11 +111,7 @@
               state_size(state_size) {
         }
 
-<<<<<<< HEAD
-        size_t operator()(int id) const {
-=======
         int_hash_set::HashType operator()(int id) const {
->>>>>>> bd67064c
             const PackedStateBin *data = state_data_pool[id];
             utils::HashState hash_state;
             for (int i = 0; i < state_size; ++i) {
@@ -147,11 +143,7 @@
       this registry and find their IDs. States are compared/hashed semantically,
       i.e. the actual state data is compared, not the memory location.
     */
-<<<<<<< HEAD
-    using StateIDSet = algorithms::IntHashSet<StateIDSemanticHash, StateIDSemanticEqual>;
-=======
     using StateIDSet = int_hash_set::IntHashSet<StateIDSemanticHash, StateIDSemanticEqual>;
->>>>>>> bd67064c
 
     /* TODO: The state registry still doesn't use the task interface completely.
              Fixing this is part of issue509. */
@@ -217,7 +209,7 @@
       Returns the number of states registered so far.
     */
     size_t size() const {
-        return registered_states.get_num_entries();
+        return registered_states.size();
     }
 
     int get_state_size_in_bytes() const;
