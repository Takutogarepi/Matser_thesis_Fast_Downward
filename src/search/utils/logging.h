--- conflicted
+++ resolved
@@ -115,10 +115,6 @@
     }
 };
 
-<<<<<<< HEAD
-extern void add_verbosity_option_to_parser(options::OptionParser &parser);
-extern Verbosity get_verbosity_from_options(const options::Options &opts);
-=======
 /*
   In the long term, this should not be global anymore. Instead, local LogProxy
   objects should be used everywhere. For classes constructed from the command
@@ -130,7 +126,6 @@
 extern void add_log_options_to_parser(options::OptionParser &parser);
 extern LogProxy get_log_from_options(const options::Options &options);
 extern LogProxy get_silent_log();
->>>>>>> 72fc1967
 
 class TraceBlock {
     std::string block_name;
