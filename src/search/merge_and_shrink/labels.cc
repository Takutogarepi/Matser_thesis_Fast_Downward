--- conflicted
+++ resolved
@@ -7,121 +7,12 @@
 
 using namespace std;
 
-<<<<<<< HEAD
+namespace MergeAndShrink {
 Labels::Labels(vector<unique_ptr<Label>> &&labels)
     : labels(move(labels)),
       max_size(0) {
     if (!this->labels.empty()) {
         max_size = this->labels.size() * 2 - 1;
-=======
-
-namespace MergeAndShrink {
-class Label {
-    /*
-      This class implements labels as used by merge-and-shrink transition systems.
-      Labels are opaque tokens that have an associated cost.
-    */
-    int cost;
-public:
-    explicit Label(int cost_)
-        : cost(cost_) {
-    }
-    ~Label() {}
-    int get_cost() const {
-        return cost;
-    }
-};
-
-Labels::Labels(const Options &options)
-    : max_size(-1),
-      lr_before_shrinking(options.get<bool>("before_shrinking")),
-      lr_before_merging(options.get<bool>("before_merging")),
-      lr_method(LabelReductionMethod(options.get_enum("method"))),
-      lr_system_order(LabelReductionSystemOrder(options.get_enum("system_order"))) {
-}
-
-Labels::~Labels() {
-    for (Label *label : labels) {
-        delete label;
-    }
-}
-
-bool Labels::initialized() const {
-    return !transition_system_order.empty();
-}
-
-void Labels::initialize(const TaskProxy &task_proxy) {
-    assert(!initialized());
-
-    // Reserve memory for labels
-    size_t num_ops = task_proxy.get_operators().size();
-    max_size = 0;
-    if (num_ops > 0) {
-        max_size = num_ops * 2 - 1;
-        labels.reserve(max_size);
-    }
-
-    // Compute the transition system order
-    size_t max_transition_system_count = task_proxy.get_variables().size() * 2 - 1;
-    transition_system_order.reserve(max_transition_system_count);
-    if (lr_system_order == REGULAR
-        || lr_system_order == RANDOM) {
-        for (size_t i = 0; i < max_transition_system_count; ++i)
-            transition_system_order.push_back(i);
-        if (lr_system_order == RANDOM) {
-            g_rng.shuffle(transition_system_order);
-        }
-    } else {
-        assert(lr_system_order == REVERSE);
-        for (size_t i = 0; i < max_transition_system_count; ++i)
-            transition_system_order.push_back(max_transition_system_count - 1 - i);
-    }
-}
-
-void Labels::add_label(int cost) {
-    assert(initialized());
-    labels.push_back(new Label(cost));
-}
-
-bool Labels::compute_label_mapping(const EquivalenceRelation *relation,
-                                   vector<pair<int, vector<int>>> &label_mapping) {
-    int num_labels = 0;
-    int num_labels_after_reduction = 0;
-    for (BlockListConstIter group_it = relation->begin();
-         group_it != relation->end(); ++group_it) {
-        const Block &block = *group_it;
-        unordered_map<int, vector<int>> equivalent_label_nos;
-        for (ElementListConstIter label_it = block.begin();
-             label_it != block.end(); ++label_it) {
-            assert(*label_it < static_cast<int>(labels.size()));
-            int label_no = *label_it;
-            Label *label = labels[label_no];
-            if (label) {
-                // only consider non-reduced labels
-                int cost = label->get_cost();
-                equivalent_label_nos[cost].push_back(label_no);
-                ++num_labels;
-            }
-        }
-        for (auto it = equivalent_label_nos.begin();
-             it != equivalent_label_nos.end(); ++it) {
-            const vector<int> &label_nos = it->second;
-            if (label_nos.size() > 1) {
-                int new_label_no = labels.size();
-                Label *new_label = new Label(labels[label_nos[0]]->get_cost());
-                labels.push_back(new_label);
-                for (size_t i = 0; i < label_nos.size(); ++i) {
-                    int old_label_no = label_nos[i];
-                    delete labels[old_label_no];
-                    labels[old_label_no] = 0;
-                }
-                label_mapping.push_back(make_pair(new_label_no, label_nos));
-            }
-            if (!label_nos.empty()) {
-                ++num_labels_after_reduction;
-            }
-        }
->>>>>>> 90f70f16
     }
 }
 
@@ -151,127 +42,5 @@
             cout << "label " << label_no << ", cost " << labels[label_no]->get_cost() << endl;
         }
     }
-<<<<<<< HEAD
-=======
 }
-
-void Labels::dump_options() const {
-    assert(initialized());
-    cout << "Label reduction options:" << endl;
-    cout << "Before merging: "
-         << (lr_before_merging ? "enabled" : "disabled") << endl;
-    cout << "Before shrinking: "
-         << (lr_before_shrinking ? "enabled" : "disabled") << endl;
-    cout << "Method: ";
-    switch (lr_method) {
-    case TWO_TRANSITION_SYSTEMS:
-        cout << "two transition systems (which will be merged next)";
-        break;
-    case ALL_TRANSITION_SYSTEMS:
-        cout << "all transition systems";
-        break;
-    case ALL_TRANSITION_SYSTEMS_WITH_FIXPOINT:
-        cout << "all transition systems with fixpoint computation";
-        break;
-    }
-    cout << endl;
-    if (lr_method == ALL_TRANSITION_SYSTEMS ||
-        lr_method == ALL_TRANSITION_SYSTEMS_WITH_FIXPOINT) {
-        cout << "System order: ";
-        switch (lr_system_order) {
-        case REGULAR:
-            cout << "regular";
-            break;
-        case REVERSE:
-            cout << "reversed";
-            break;
-        case RANDOM:
-            cout << "random";
-            break;
-        }
-        cout << endl;
-    }
-}
-
-static shared_ptr<Labels>_parse(OptionParser &parser) {
-    parser.document_synopsis(
-        "Generalized label reduction",
-        "This class implements the generalized label reduction described "
-        "in the following paper:\n\n"
-        " * Silvan Sievers, Martin Wehrle, and Malte Helmert.<<BR>>\n"
-        " [Generalized Label Reduction for Merge-and-Shrink Heuristics "
-        "http://ai.cs.unibas.ch/papers/sievers-et-al-aaai2014.pdf].<<BR>>\n "
-        "In //Proceedings of the 28th AAAI Conference on Artificial "
-        "Intelligence (AAAI 2014)//, pp. 2358-2366. AAAI Press 2014.");
-    parser.add_option<bool>("before_shrinking",
-                            "apply label reduction before shrinking");
-    parser.add_option<bool>("before_merging",
-                            "apply label reduction before merging");
-
-    vector<string> label_reduction_method;
-    vector<string> label_reduction_method_doc;
-    label_reduction_method.push_back("TWO_TRANSITION_SYSTEMS");
-    label_reduction_method_doc.push_back(
-        "compute the 'combinable relation' only for the two transition "
-        "systems being merged next");
-    label_reduction_method.push_back("ALL_TRANSITION_SYSTEMS");
-    label_reduction_method_doc.push_back(
-        "compute the 'combinable relation' for labels once for every "
-        "transition  system and reduce labels");
-    label_reduction_method.push_back("ALL_TRANSITION_SYSTEMS_WITH_FIXPOINT");
-    label_reduction_method_doc.push_back(
-        "keep computing the 'combinable relation' for labels iteratively "
-        "for all transition systems until no more labels can be reduced");
-    parser.add_enum_option("method",
-                           label_reduction_method,
-                           "Label reduction method. See the AAAI14 paper by "
-                           "Sievers et al. for explanation of the default label "
-                           "reduction method and the 'combinable relation' ."
-                           "Also note that you must set at least one of the "
-                           "options reduce_labels_before_shrinking or "
-                           "reduce_labels_before_merging in order to use "
-                           "the chosen label reduction configuration.",
-                           "ALL_TRANSITION_SYSTEMS_WITH_FIXPOINT",
-                           label_reduction_method_doc);
-
-    vector<string> label_reduction_system_order;
-    vector<string> label_reduction_system_order_doc;
-    label_reduction_system_order.push_back("REGULAR");
-    label_reduction_system_order_doc.push_back(
-        "transition systems are considered in the FD given order for "
-        "atomic transition systems and in the order of their creation "
-        "for composite transition system.");
-    label_reduction_system_order.push_back("REVERSE");
-    label_reduction_system_order_doc.push_back(
-        "inverse of REGULAR");
-    label_reduction_system_order.push_back("RANDOM");
-    label_reduction_system_order_doc.push_back(
-        "random order");
-    parser.add_enum_option("system_order",
-                           label_reduction_system_order,
-                           "Order of transition systems for the label reduction "
-                           "methods that iterate over the set of all transition "
-                           "systems. Only useful for the choices "
-                           "all_transition_systems and "
-                           "all_transition_systems_with_fixpoint for the option "
-                           "label_reduction_method.",
-                           "RANDOM",
-                           label_reduction_system_order_doc);
-
-    Options opts = parser.parse();
-
-    if (parser.dry_run()) {
-        return 0;
-    } else {
-        return make_shared<Labels>(opts);
-    }
-}
-
-static PluginTypePlugin<Labels> _type_plugin(
-    "Labels",
-    // TODO: Replace empty string by synopsis for the wiki page.
-    "");
-
-static PluginShared<Labels> _plugin("label_reduction", _parse);
->>>>>>> 90f70f16
 }