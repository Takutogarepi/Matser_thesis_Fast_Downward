--- conflicted
+++ resolved
@@ -81,11 +81,8 @@
 
     for (size_t i = 0; i < relevant_labels.size(); ++i) {
         const Label *label = relevant_labels[i];
-<<<<<<< HEAD
         // require that the considered abstraction's relevant labels are reduced
         // to make sure that we cannot reduce the same label several times.
-=======
->>>>>>> 1ef5673f
         assert(label->get_reduced_label() == label);
         LabelSignature signature = build_label_signature(
             *label, var_is_used);
