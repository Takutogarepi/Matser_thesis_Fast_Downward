#include "shrink_bisimulation.h"

#include "transition_system.h"

#include "../option_parser.h"
#include "../plugin.h"

#include <cassert>
#include <iostream>
#include <ext/hash_map>

using namespace std;
using namespace __gnu_cxx;


/* A successor signature characterizes the behaviour of an abstract
   state in so far as bisimulation cares about it. States with
   identical successor signature are not distinguished by
   bisimulation.

   Each entry in the vector is a pair of (label, equivalence class of
   successor). The bisimulation algorithm requires that the vector is
   sorted and uniquified. */

typedef vector<pair<int, int> > SuccessorSignature;

/* TODO: The following class should probably be renamed. It encodes
   all we need to know about a state for bisimulation: its h value,
   which equivalence class ("group") it currently belongs to, its
   signature (see above), and what the original state is. */

struct Signature {
    int h_and_goal; // -1 for goal states; h value for non-goal states
    int group;
    SuccessorSignature succ_signature;
    int state;

    Signature(int h, bool is_goal, int group_,
              const SuccessorSignature &succ_signature_,
              int state_)
        : group(group_), succ_signature(succ_signature_), state(state_) {
        if (is_goal) {
            assert(h == 0);
            h_and_goal = -1;
        } else {
            h_and_goal = h;
        }
    }

    bool operator<(const Signature &other) const {
        if (h_and_goal != other.h_and_goal)
            return h_and_goal < other.h_and_goal;
        if (group != other.group)
            return group < other.group;
        if (succ_signature != other.succ_signature)
            return succ_signature < other.succ_signature;
        return state < other.state;
    }

    void dump() const {
        cout << "Signature(h_and_goal = " << h_and_goal
             << ", group = " << group
             << ", state = " << state
             << ", succ_sig = [";
        for (size_t i = 0; i < succ_signature.size(); ++i) {
            if (i)
                cout << ", ";
            cout << "(" << succ_signature[i].first
                 << "," << succ_signature[i].second
                 << ")";
        }
        cout << "])" << endl;
    }
};


// TODO: This is a general tool that probably belongs somewhere else.
template<class T>
void release_memory(vector<T> &vec) {
    vector<T>().swap(vec);
}

ShrinkBisimulation::ShrinkBisimulation(const Options &opts)
    : ShrinkStrategy(opts),
      greedy(opts.get<bool>("greedy")),
      threshold(opts.get<int>("threshold")),
      group_by_h(opts.get<bool>("group_by_h")),
      at_limit(AtLimit(opts.get_enum("at_limit"))) {
}

ShrinkBisimulation::~ShrinkBisimulation() {
}

string ShrinkBisimulation::name() const {
    return "bisimulation";
}

void ShrinkBisimulation::dump_strategy_specific_options() const {
    cout << "Bisimulation type: " << (greedy ? "greedy" : "exact") << endl;
    cout << "Bisimulation threshold: " << threshold << endl;
    cout << "Group by h: " << (group_by_h ? "yes" : "no") << endl;
    cout << "At limit: ";
    if (at_limit == RETURN) {
        cout << "return";
    } else if (at_limit == USE_UP) {
        cout << "use up limit";
    } else {
        ABORT("Unknown setting for at_limit.");
    }
    cout << endl;
}

bool ShrinkBisimulation::reduce_labels_before_shrinking() const {
    return true;
}

void ShrinkBisimulation::shrink(
    TransitionSystem &abs, int target, bool force) {
    // TODO: Explain this min(target, threshold) stuff. Also, make the
    //       output clearer, which right now is rubbish, calling the
    //       min(...) "threshold". The reasoning behind this is that
    //       we need to shrink if we're above the threshold or if
    //       *after* composition we'd be above the size limit, so
    //       target can either be less or larger than threshold.
    if (must_shrink(abs, min(target, threshold), force)) {
        EquivalenceRelation equivalence_relation;
        compute_abstraction(abs, target, equivalence_relation);
        apply(abs, equivalence_relation, target);
    }
}

<<<<<<< HEAD
=======
void ShrinkBisimulation::shrink_atomic(TransitionSystem &abs) {
    // Perform an exact bisimulation on all atomic transition systems.

    // TODO/HACK: Come up with a better way to do this than generating
    // a new shrinking class instance in this roundabout fashion. We
    // shouldn't need to generate a new instance at all.

    size_t old_size = abs.size();
    ShrinkStrategy *strategy = create_default();
    strategy->shrink(abs, abs.size(), true);
    delete strategy;
    if (abs.size() != old_size) {
        cout << "Atomic transition system simplified "
             << "from " << old_size
             << " to " << abs.size()
             << " states." << endl;
    }
}

>>>>>>> 9a9b2b93
void ShrinkBisimulation::shrink_before_merge(
    TransitionSystem &abs1, TransitionSystem &abs2) {
    pair<int, int> new_sizes = compute_shrink_sizes(abs1.size(), abs2.size());
    int new_size1 = new_sizes.first;
    int new_size2 = new_sizes.second;

    shrink(abs2, new_size2);
    shrink(abs1, new_size1);
}

int ShrinkBisimulation::initialize_groups(const TransitionSystem &abs,
                                          vector<int> &state_to_group) {
    /* Group 0 holds all goal states.

       Each other group holds all states with one particular h value.

       Note that some goal state *must* exist because irrelevant und
       unreachable states are pruned before we shrink and we never
       perform the shrinking if that pruning shows that the problem is
       unsolvable.
    */

    typedef hash_map<int, int> GroupMap;
    GroupMap h_to_group;
    int num_groups = 1; // Group 0 is for goal states.
    for (size_t state = 0; state < abs.size(); ++state) {
        int h = abs.get_goal_distance(state);
        assert(h >= 0 && h != INF);
        assert(abs.get_init_distance(state) != INF);

        if (abs.is_goal_state(state)) {
            assert(h == 0);
            state_to_group[state] = 0;
        } else {
            pair<GroupMap::iterator, bool> result = h_to_group.insert(
                make_pair(h, num_groups));
            state_to_group[state] = result.first->second;
            if (result.second) {
                // We inserted a new element => a new group was started.
                ++num_groups;
            }
        }
    }
    return num_groups;
}

void ShrinkBisimulation::compute_signatures(
    const TransitionSystem &abs,
    vector<Signature> &signatures,
    vector<int> &state_to_group) {
    assert(signatures.empty());

    // Step 1: Compute bare state signatures (without transition information).
    signatures.push_back(Signature(-2, false, -1, SuccessorSignature(), -1));
    for (size_t state = 0; state < abs.size(); ++state) {
        int h = abs.get_goal_distance(state);
        assert(h >= 0 && h <= abs.get_max_h());
        Signature signature(h, abs.is_goal_state(state),
                            state_to_group[state], SuccessorSignature(),
                            state);
        signatures.push_back(signature);
    }
    signatures.push_back(Signature(INF, false, -1, SuccessorSignature(), -1));

    // Step 2: Add transition information.
    int num_labels = abs.get_num_labels();
    for (int label_no = 0; label_no < num_labels; ++label_no) {
        const vector<Transition> &transitions =
            abs.get_transitions_for_label(label_no);
        int label_cost = abs.get_label_cost_by_index(label_no);
        for (size_t i = 0; i < transitions.size(); ++i) {
            const Transition &trans = transitions[i];
            assert(signatures[trans.src + 1].state == trans.src);
            bool skip_transition = false;
            if (greedy) {
                int src_h = abs.get_goal_distance(trans.src);
                int target_h = abs.get_goal_distance(trans.target);
                assert(target_h + label_cost >= src_h);
                skip_transition = (target_h + label_cost != src_h);
            }
            if (!skip_transition) {
                int target_group = state_to_group[trans.target];
                signatures[trans.src + 1].succ_signature.push_back(
                    make_pair(label_no, target_group));
            }
        }
    }

    /* Step 3: Canonicalize the representation. The resulting
       signatures must satisfy the following properties:

       1. Signature::operator< defines a total order with the correct
          sentinels at the start and end. The signatures vector is
          sorted according to that order.
       2. Goal states come before non-goal states, and low-h states come
          before high-h states.
       3. States that currently fall into the same group form contiguous
          subsequences.
       4. Two signatures compare equal according to Signature::operator<
          iff we don't want to distinguish their states in the current
          bisimulation round.
     */

    for (size_t i = 0; i < signatures.size(); ++i) {
        SuccessorSignature &succ_sig = signatures[i].succ_signature;
        ::sort(succ_sig.begin(), succ_sig.end());
        succ_sig.erase(::unique(succ_sig.begin(), succ_sig.end()),
                       succ_sig.end());
    }

    ::sort(signatures.begin(), signatures.end());
    /* TODO: Should we sort an index set rather than shuffle the whole
       signatures around? But since swapping vectors is fast, we
       probably don't have to worry about that. */
}

void ShrinkBisimulation::compute_abstraction(
    TransitionSystem &abs,
    int target_size,
    EquivalenceRelation &equivalence_relation) {
    int num_states = abs.size();

    vector<int> state_to_group(num_states);
    vector<Signature> signatures;
    signatures.reserve(num_states + 2);

    int num_groups = initialize_groups(abs, state_to_group);
    // cout << "number of initial groups: " << num_groups << endl;

    // assert(num_groups <= target_size); // TODO: We currently violate this; see issue250

    int max_h = abs.get_max_h();
    assert(max_h >= 0 && max_h != INF);

    bool stable = false;
    bool stop_requested = false;
    while (!stable && !stop_requested && num_groups < target_size) {
        stable = true;

        signatures.clear();
        compute_signatures(abs, signatures, state_to_group);

        // Verify size of signatures and presence of sentinels.
        assert(static_cast<int>(signatures.size()) == num_states + 2);
        assert(signatures[0].h_and_goal == -2);
        assert(signatures[num_states + 1].h_and_goal == INF);

        int sig_start = 1; // Skip over initial sentinel.
        while (true) {
            int h_and_goal = signatures[sig_start].h_and_goal;
            int group = signatures[sig_start].group;
            if (h_and_goal > max_h) {
                // We have hit the end sentinel.
                assert(h_and_goal == INF);
                assert(sig_start + 1 == static_cast<int>(signatures.size()));
                break;
            }

            // Compute the number of groups needed after splitting.
            int num_old_groups = 0;
            int num_new_groups = 0;
            int sig_end;
            for (sig_end = sig_start; true; ++sig_end) {
                if (group_by_h) {
                    if (signatures[sig_end].h_and_goal != h_and_goal)
                        break;
                } else {
                    if (signatures[sig_end].group != group)
                        break;
                }

                const Signature &prev_sig = signatures[sig_end - 1];
                const Signature &curr_sig = signatures[sig_end];

                if (sig_end == sig_start)
                    assert(prev_sig.group != curr_sig.group);

                if (prev_sig.group != curr_sig.group) {
                    ++num_old_groups;
                    ++num_new_groups;
                } else if (prev_sig.succ_signature != curr_sig.succ_signature) {
                    ++num_new_groups;
                }
            }
            assert(sig_end > sig_start);

            if (at_limit == RETURN &&
                num_groups - num_old_groups + num_new_groups > target_size) {
                /* Can't split the group (or the set of groups for
                   this h value) -- would exceed bound on abstract
                   state number.
                */
                stop_requested = true;
                break;
            } else if (num_new_groups != num_old_groups) {
                // Split into new groups.
                stable = false;

                int new_group_no = -1;
                for (int i = sig_start; i < sig_end; ++i) {
                    const Signature &prev_sig = signatures[i - 1];
                    const Signature &curr_sig = signatures[i];

                    if (prev_sig.group != curr_sig.group) {
                        // Start first group of a block; keep old group no.
                        new_group_no = curr_sig.group;
                    } else if (prev_sig.succ_signature
                               != curr_sig.succ_signature) {
                        new_group_no = num_groups++;
                        assert(num_groups <= target_size);
                    }

                    assert(new_group_no != -1);
                    state_to_group[curr_sig.state] = new_group_no;
                    if (num_groups == target_size)
                        break;
                }
                if (num_groups == target_size)
                    break;
            }
            sig_start = sig_end;
        }
    }

    /* Reduce memory pressure before generating the equivalence
       relation since this is one of the code parts relevant to peak
       memory. */
    release_memory(signatures);

    // Generate final result.
    assert(equivalence_relation.empty());
    equivalence_relation.resize(num_groups);
    for (int state = 0; state < num_states; ++state) {
        int group = state_to_group[state];
        if (group != -1) {
            assert(group >= 0 && group < num_groups);
            equivalence_relation[group].push_front(state);
        }
    }
}

static ShrinkStrategy *_parse(OptionParser &parser) {
    ShrinkStrategy::add_options_to_parser(parser);
    parser.add_option<bool>("greedy", "use greedy bisimulation", "false");
    parser.add_option<int>("threshold", "TODO: document", "-1");  // default: same as max_states
    parser.add_option<bool>("group_by_h", "TODO: document", "false");

    vector<string> at_limit;
    at_limit.push_back("RETURN");
    at_limit.push_back("USE_UP");
    parser.add_enum_option(
        "at_limit", at_limit,
        "what to do when the size limit is hit", "RETURN");

    Options opts = parser.parse();

    if (parser.help_mode())
        return 0;

    ShrinkStrategy::handle_option_defaults(opts);

    int threshold = opts.get<int>("threshold");
    if (threshold == -1) {
        threshold = opts.get<int>("max_states");
        opts.set("threshold", threshold);
    }
    if (threshold < 1)
        parser.error("bisimulation threshold must be at least 1");
    if (threshold > opts.get<int>("max_states"))
        parser.error("bisimulation threshold must not be larger than size limit");

    if (!parser.dry_run())
        return new ShrinkBisimulation(opts);
    else
        return 0;
}

static Plugin<ShrinkStrategy> _plugin("shrink_bisimulation", _parse);<|MERGE_RESOLUTION|>--- conflicted
+++ resolved
@@ -129,28 +129,6 @@
     }
 }
 
-<<<<<<< HEAD
-=======
-void ShrinkBisimulation::shrink_atomic(TransitionSystem &abs) {
-    // Perform an exact bisimulation on all atomic transition systems.
-
-    // TODO/HACK: Come up with a better way to do this than generating
-    // a new shrinking class instance in this roundabout fashion. We
-    // shouldn't need to generate a new instance at all.
-
-    size_t old_size = abs.size();
-    ShrinkStrategy *strategy = create_default();
-    strategy->shrink(abs, abs.size(), true);
-    delete strategy;
-    if (abs.size() != old_size) {
-        cout << "Atomic transition system simplified "
-             << "from " << old_size
-             << " to " << abs.size()
-             << " states." << endl;
-    }
-}
-
->>>>>>> 9a9b2b93
 void ShrinkBisimulation::shrink_before_merge(
     TransitionSystem &abs1, TransitionSystem &abs2) {
     pair<int, int> new_sizes = compute_shrink_sizes(abs1.size(), abs2.size());
@@ -392,6 +370,18 @@
     }
 }
 
+ShrinkStrategy *ShrinkBisimulation::create_default() {
+    Options opts;
+    opts.set("max_states", INF);
+    opts.set("max_states_before_merge", INF);
+    opts.set<bool>("greedy", false);
+    opts.set("threshold", 1);
+    opts.set("group_by_h", false);
+    opts.set<int>("at_limit", RETURN);
+
+    return new ShrinkBisimulation(opts);
+}
+
 static ShrinkStrategy *_parse(OptionParser &parser) {
     ShrinkStrategy::add_options_to_parser(parser);
     parser.add_option<bool>("greedy", "use greedy bisimulation", "false");
