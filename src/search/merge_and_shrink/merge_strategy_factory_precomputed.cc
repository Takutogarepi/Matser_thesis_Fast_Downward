--- conflicted
+++ resolved
@@ -20,13 +20,7 @@
 }
 
 unique_ptr<MergeStrategy> MergeStrategyFactoryPrecomputed::compute_merge_strategy(
-<<<<<<< HEAD
-    const TaskProxy &task_proxy,
-    const FactoredTransitionSystem &fts,
-    utils::Verbosity) {
-=======
     const TaskProxy &task_proxy, const FactoredTransitionSystem &fts) {
->>>>>>> 72fc1967
     unique_ptr<MergeTree> merge_tree =
         merge_tree_factory->compute_merge_tree(task_proxy);
     return utils::make_unique_ptr<MergeStrategyPrecomputed>(fts, move(merge_tree));
