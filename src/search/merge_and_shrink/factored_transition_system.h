--- conflicted
+++ resolved
@@ -103,14 +103,6 @@
     void apply_label_mapping(
         const std::vector<std::pair<int, std::vector<int>>> &label_mapping,
         int combinable_index);
-<<<<<<< HEAD
-    /*
-      Apply the given abstraction to the component at index. Return true
-      iff the abstraction was actually applied and false if the abstraction
-      does not reduce the number of abstract states.
-    */
-    bool apply_abstraction(
-=======
     /* Apply a label reduction as computed with the given LabelReduction
        object. */
     bool apply_label_reduction(
@@ -125,7 +117,6 @@
       MSR) and return true.
     */
     bool shrink(
->>>>>>> 1e8785ca
         int index,
         int target_size,
         const ShrinkStrategy &shrink_strategy,
