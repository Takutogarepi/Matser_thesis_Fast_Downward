--- conflicted
+++ resolved
@@ -234,64 +234,6 @@
                prop->h_add_cost <= cost);
 }
 
-<<<<<<< HEAD
-
-int Exploration::compute_hsp_add_heuristic() {
-    int total_cost = 0;
-    for (const ExProposition *goal : goal_propositions) {
-        int prop_cost = goal->h_add_cost;
-        if (prop_cost == -1)
-            return DEAD_END;
-        increase_cost(total_cost, prop_cost);
-    }
-    return total_cost;
-}
-
-
-int Exploration::compute_ff_heuristic(const State &state) {
-    int h_add_heuristic = compute_hsp_add_heuristic();
-    if (h_add_heuristic == DEAD_END) {
-        return DEAD_END;
-    } else {
-        relaxed_plan.clear();
-        // Collecting the relaxed plan also marks helpful actions as preferred.
-        for (ExProposition *goal : goal_propositions)
-            collect_relaxed_plan(goal, relaxed_plan, state);
-        int cost = 0;
-        for (int op_or_axiom_id : relaxed_plan)
-            cost += get_operator_or_axiom(task_proxy, op_or_axiom_id).get_cost();
-        return cost;
-    }
-}
-
-void Exploration::collect_relaxed_plan(ExProposition *goal,
-                                       RelaxedPlan &relaxed_plan_, const State &state) {
-    if (!goal->marked) { // Only consider each subgoal once.
-        goal->marked = true;
-        ExUnaryOperator *unary_op = goal->reached_by;
-        if (unary_op) { // We have not yet chained back to a start node.
-            for (ExProposition *pre : unary_op->precondition)
-                collect_relaxed_plan(pre, relaxed_plan_, state);
-            int op_or_axiom_id = unary_op->op_or_axiom_id;
-            bool added_to_relaxed_plan = false;
-            /* Using axioms in the relaxed plan actually improves
-               performance in many domains. We should look into this. */
-            added_to_relaxed_plan = relaxed_plan_.insert(op_or_axiom_id).second;
-
-            assert(unary_op->depth != -1);
-            if (added_to_relaxed_plan
-                && unary_op->h_add_cost == unary_op->base_cost
-                && unary_op->depth == 0
-                && !unary_op->is_induced_by_axiom(task_proxy)) {
-                set_preferred(get_operator_or_axiom(task_proxy, op_or_axiom_id));
-                assert(task_properties::is_applicable(get_operator_or_axiom(task_proxy, op_or_axiom_id), state));
-            }
-        }
-    }
-}
-
-=======
->>>>>>> 63f5bc00
 void Exploration::compute_reachability_with_excludes(vector<vector<int>> &lvl_var,
                                                      vector<utils::HashMap<FactPair, int>> &lvl_op,
                                                      bool level_out,
@@ -336,92 +278,5 @@
                 lvl_op[op.op_or_axiom_id].find(effect)->second = new_lvl;
         }
     }
-<<<<<<< HEAD
-    heuristic_recomputation_needed = true;
-}
-
-void Exploration::prepare_heuristic_computation(const State &state) {
-    setup_exploration_queue(state, false);
-    relaxed_exploration(false, false);
-    heuristic_recomputation_needed = false;
-}
-
-int Exploration::compute_heuristic(const GlobalState &global_state) {
-    State state = convert_global_state(global_state);
-    if (heuristic_recomputation_needed) {
-        prepare_heuristic_computation(state);
-    }
-    return compute_ff_heuristic(state);
-}
-
-
-void Exploration::collect_helpful_actions(
-    ExProposition *goal, RelaxedPlan &relaxed_plan_, const State &state) {
-    // This is the same as collect_relaxed_plan, except that preferred operators
-    // are saved in exported_ops rather than preferred_operators
-
-    ExUnaryOperator *unary_op = goal->reached_by;
-    if (unary_op) { // We have not yet chained back to a start node.
-        for (ExProposition *pre : unary_op->precondition)
-            collect_helpful_actions(pre, relaxed_plan_, state);
-        int op_or_axiom_id = unary_op->op_or_axiom_id;
-        bool added_to_relaxed_plan = false;
-        if (!unary_op->is_induced_by_axiom(task_proxy)) {
-            added_to_relaxed_plan = relaxed_plan_.insert(op_or_axiom_id).second;
-        }
-        if (added_to_relaxed_plan
-            && unary_op->h_add_cost == unary_op->base_cost
-            && unary_op->depth == 0
-            && !unary_op->is_induced_by_axiom(task_proxy)) {
-            exported_op_ids.push_back(op_or_axiom_id); // This is a helpful action.
-            assert(task_properties::is_applicable(get_operator_or_axiom(task_proxy, op_or_axiom_id), state));
-        }
-    }
-}
-
-// TODO: this should be in landmark class
-static bool is_landmark(vector<FactPair> &landmarks, const FactPair &fact) {
-    // TODO: change landmarks to set or unordered_set
-    return find(landmarks.begin(), landmarks.end(), fact) != landmarks.end();
-}
-
-bool Exploration::plan_for_disj(
-    vector<FactPair> &landmarks, const State &state) {
-    relaxed_plan.clear();
-    // generate plan to reach part of disj. goal OR if no landmarks given, plan to real goal
-    if (!landmarks.empty()) {
-        // search for quickest achievable landmark leaves
-        if (heuristic_recomputation_needed) {
-            prepare_heuristic_computation(state);
-        }
-        int min_cost = numeric_limits<int>::max();
-        ExProposition *target = nullptr;
-        for (ExProposition *prop : termination_propositions) {
-            const int prop_cost = prop->h_add_cost;
-            if (prop_cost == -1 && is_landmark(landmarks, prop->fact)) {
-                return false; // dead end
-            }
-            if (prop_cost < min_cost && is_landmark(landmarks, prop->fact)) {
-                target = prop;
-                min_cost = prop_cost;
-            }
-        }
-        assert(target);
-        assert(exported_op_ids.empty());
-        collect_helpful_actions(target, relaxed_plan, state);
-    } else {
-        // search for original goals of the task
-        if (heuristic_recomputation_needed) {
-            prepare_heuristic_computation(state);
-        }
-        for (ExProposition *prop : goal_propositions) {
-            if (prop->h_add_cost == -1)
-                return false;  // dead end
-            collect_helpful_actions(prop, relaxed_plan, state);
-        }
-    }
-    return true;
-=======
->>>>>>> 63f5bc00
 }
 }