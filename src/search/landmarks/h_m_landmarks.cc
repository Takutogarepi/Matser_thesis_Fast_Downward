--- conflicted
+++ resolved
@@ -2,12 +2,6 @@
 #include "../plugin.h"
 #include "../exact_timer.h"
 
-<<<<<<< HEAD
-=======
-static LandmarkGraph *create(const std::vector<std::string> &config, int start,
-                             int &end, bool dry_run);
-static LandmarkGraphPlugin plugin("lm_hm", create);
->>>>>>> 3c895a8e
 
 std::ostream & operator<<(std::ostream &os, const Fluent &p) {
     return os << "(" << p.first << ", " << p.second << ")";
@@ -589,14 +583,9 @@
     return !inconsistent(make_pair(var1, val1), make_pair(var2, val2));
 }
 
-<<<<<<< HEAD
 HMLandmarks::HMLandmarks(const Options &opts)
-    : LandmarksGraph(opts),
+    : LandmarkFactory(opts),
       m_(opts.get<int>("m")) {
-=======
-HMLandmarks::HMLandmarks(LandmarkGraph::Options &options, Exploration *exploration, int m)
-    : LandmarkFactory(options, exploration), m_(m) {
->>>>>>> 3c895a8e
     std::cout << "H_m_Landmarks(" << m_ << ")" << std::endl;
     // need this to be able to print propositions for debugging
     // already called in global.cc
@@ -684,7 +673,7 @@
                 }
             }
             if (j == lmn.vars.size()) {
-                // not inconsistent with any of the other landmarks fluents
+                // not inconsistent with any of the other landmark fluents
                 lmn.possible_achievers.insert(op);
             }
         }
@@ -1037,10 +1026,9 @@
     free_unneeded_memory();
 }
 
-<<<<<<< HEAD
-static LandmarksGraph *_parse(OptionParser &parser) {
+static LandmarkGraph *_parse(OptionParser &parser) {
     parser.add_option<int>("m", 2, "m (as in h^m)");
-    LandmarksGraph::add_options_to_parser(parser);
+    LandmarkGraph::add_options_to_parser(parser);
     Options opts = parser.parse();
     if (parser.help_mode())
         return 0;
@@ -1050,40 +1038,11 @@
     if (parser.dry_run()) {
         return 0;
     } else {
-        LandmarksGraph *graph = new HMLandmarks(opts);
-        LandmarksGraph::build_lm_graph(graph);
-=======
-LandmarkGraph *create(const std::vector<string> &config, int start, int &end, bool dry_run) {
-    LandmarkGraph::Options common_options;
-
-    int m = 2;
-
-    if (config.size() > start + 2 && config[start + 1] == "(") {
-        end = start + 2;
-        if (config[end] != ")") {
-            NamedOptionParser option_parser;
-            common_options.add_option_to_parser(option_parser);
-
-            option_parser.add_int_option("m", &m, "m (as in h^m)");
-
-            option_parser.parse_options(config, end, end, dry_run);
-            ++end;
-        }
-        if (config[end] != ")")
-            throw ParseError(end);
-    } else {
-        end = start;
-    }
-
-    if (dry_run) {
-        return 0;
-    } else {
-        HMLandmarks lm_graph_factory(common_options, new Exploration(common_options.heuristic_options), m);
+        HMLandmarks lm_graph_factory(opts);
         LandmarkGraph *graph = lm_graph_factory.compute_lm_graph();
->>>>>>> 3c895a8e
         return graph;
     }
 }
 
-static Plugin<LandmarksGraph> _plugin(
+static Plugin<LandmarkGraph> _plugin(
     "lm_hm", _parse);