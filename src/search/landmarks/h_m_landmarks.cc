#include "h_m_landmarks.h"

#include "../globals.h"
#include "../option_parser.h"
#include "../plugin.h"

#include "../utils/collections.h"
#include "../utils/system.h"

using namespace std;
using utils::ExitCode;

namespace landmarks {
ostream &operator<<(ostream &os, const Fluent &p) {
    return os << "(" << p.first << ", " << p.second << ")";
}

ostream &operator<<(ostream &os, const FluentSet &fs) {
    FluentSet::const_iterator it;
    os << "[";
    for (it = fs.begin(); it != fs.end(); ++it) {
        os << *it << " ";
    }
    os << "]";
    return os;
}

template<typename T>
ostream &operator<<(ostream &os, const list<T> &alist) {
    typename list<T>::const_iterator it;

    os << "(";
    for (it = alist.begin(); it != alist.end(); ++it) {
        os << *it << " ";
    }
    os << ")";
    return os;
}

// alist = alist \cup other
template<typename T>
void union_with(list<T> &alist, const list<T> &other) {
    typename list<T>::iterator it1 = alist.begin();
    typename list<T>::const_iterator it2 = other.begin();

    while ((it1 != alist.end()) && (it2 != other.end())) {
        if (*it1 < *it2) {
            ++it1;
        } else if (*it1 > *it2) {
            alist.insert(it1, *it2);
            ++it2;
        } else {
            ++it1;
            ++it2;
        }
    }
    alist.insert(it1, it2, other.end());
}

// alist = alist \cap other
template<typename T>
void intersect_with(list<T> &alist, const list<T> &other) {
    typename list<T>::iterator it1 = alist.begin(), tmp;
    typename list<T>::const_iterator it2 = other.begin();

    while ((it1 != alist.end()) && (it2 != other.end())) {
        if (*it1 < *it2) {
            tmp = it1;
            ++tmp;
            alist.erase(it1);
            it1 = tmp;
        } else if (*it1 > *it2) {
            ++it2;
        } else {
            ++it1;
            ++it2;
        }
    }
    alist.erase(it1, alist.end());
}

// alist = alist \setminus other
template<typename T>
void set_minus(list<T> &alist, const list<T> &other) {
    typename list<T>::iterator it1 = alist.begin(), tmp;
    typename list<T>::const_iterator it2 = other.begin();

    while ((it1 != alist.end()) && (it2 != other.end())) {
        if (*it1 < *it2) {
            ++it1;
        } else if (*it1 > *it2) {
            ++it2;
        } else {
            tmp = it1;
            ++tmp;
            alist.erase(it1);
            it1 = tmp;
            ++it2;
        }
    }
}

// alist = alist \cup {val}
template<typename T>
void insert_into(list<T> &alist, const T &val) {
    typename list<T>::iterator it1 = alist.begin();

    while (it1 != alist.end()) {
        if (*it1 > val) {
            alist.insert(it1, val);
            return;
        } else if (*it1 < val) {
            ++it1;
        } else {
            return;
        }
    }
    alist.insert(it1, val);
}

template<typename T>
bool contains(list<T> &alist, const T &val) {
    typename list<T>::iterator it1 = alist.begin();

    for (; it1 != alist.end(); ++it1) {
        if (*it1 == val) {
            return true;
        }
    }
    return false;
}


// find partial variable assignments with size m or less
// (look at all the variables in the problem)
void HMLandmarks::get_m_sets_(const VariablesProxy &variables, int m, int num_included, int current_var,
                              FluentSet &current,
<<<<<<< HEAD
                              std::vector<FluentSet> &subsets) {
    int num_variables = variables.size();
=======
                              vector<FluentSet> &subsets) {
    int num_variables = g_variable_domain.size();
>>>>>>> f3dcd619
    if (num_included == m) {
        subsets.push_back(current);
        return;
    }
    if (current_var == num_variables) {
        if (num_included != 0) {
            subsets.push_back(current);
        }
        return;
    }
    // include a value of current_var in the set
    for (int i = 0; i < variables[current_var].get_domain_size(); ++i) {
        bool use_var = true;
        for (size_t j = 0; j < current.size(); ++j) {
            if (!interesting(variables,
                             current_var, i, current[j].first, current[j].second)) {
                use_var = false;
                break;
            }
        }

        if (use_var) {
<<<<<<< HEAD
            current.push_back(std::make_pair(current_var, i));
            get_m_sets_(variables, m, num_included + 1, current_var + 1, current, subsets);
=======
            current.push_back(make_pair(current_var, i));
            get_m_sets_(m, num_included + 1, current_var + 1, current, subsets);
>>>>>>> f3dcd619
            current.pop_back();
        }
    }
    // don't include a value of current_var in the set
    get_m_sets_(variables, m, num_included, current_var + 1, current, subsets);
}

// find all size m or less subsets of superset
<<<<<<< HEAD
void HMLandmarks::get_m_sets_of_set(const VariablesProxy &variables,
                                    int m, int num_included,
                                    int current_var_index,
                                    FluentSet &current,
                                    std::vector<FluentSet> &subsets,
                                    const FluentSet &superset) {
=======
void HMLandmarks::get_m_sets_of_set_(int m, int num_included, int current_var_index,
                                     FluentSet &current,
                                     vector<FluentSet> &subsets,
                                     const FluentSet &superset) {
>>>>>>> f3dcd619
    if (num_included == m) {
        subsets.push_back(current);
        return;
    }

    if (current_var_index == static_cast<int>(superset.size())) {
        if (num_included != 0) {
            subsets.push_back(current);
        }
        return;
    }

    bool use_var = true;
    for (size_t i = 0; i < current.size(); ++i) {
        if (!interesting(variables, superset[current_var_index].first, superset[current_var_index].second,
                         current[i].first, current[i].second)) {
            use_var = false;
            break;
        }
    }

    if (use_var) {
        // include current fluent in the set
        current.push_back(superset[current_var_index]);
        get_m_sets_of_set(variables, m, num_included + 1, current_var_index + 1, current, subsets, superset);
        current.pop_back();
    }

    // don't include current fluent in set
    get_m_sets_of_set(variables, m, num_included, current_var_index + 1, current, subsets, superset);
}

// get subsets of superset1 \cup superset2 with size m or less,
// such that they have >= 1 elements from each set.
void HMLandmarks::get_split_m_sets(
    const VariablesProxy &variables,
    int m, int ss1_num_included, int ss2_num_included,
    int ss1_var_index, int ss2_var_index,
    FluentSet &current, vector<FluentSet> &subsets,
    const FluentSet &superset1, const FluentSet &superset2) {
    /*
       if( ((ss1_var_index == superset1.size()) && (ss1_num_included == 0)) ||
        ((ss2_var_index == superset2.size()) && (ss2_num_included == 0)) ) {
       return;
       }
     */

    int sup1_size = superset1.size();
    int sup2_size = superset2.size();

    if (ss1_num_included + ss2_num_included == m ||
        (ss1_var_index == sup1_size && ss2_var_index == sup2_size)) {
        // if set is empty, don't have to include from it
        if ((ss1_num_included > 0 || sup1_size == 0) &&
            (ss2_num_included > 0 || sup2_size == 0)) {
            subsets.push_back(current);
        }
        return;
    }

    bool use_var = true;

    if (ss1_var_index != sup1_size &&
        (ss2_var_index == sup2_size ||
         superset1[ss1_var_index] < superset2[ss2_var_index])) {
        for (size_t i = 0; i < current.size(); ++i) {
            if (!interesting(variables,
                             superset1[ss1_var_index].first,
                             superset1[ss1_var_index].second,
                             current[i].first, current[i].second)) {
                use_var = false;
                break;
            }
        }

        if (use_var) {
            // include
            current.push_back(superset1[ss1_var_index]);
            get_split_m_sets(variables, m, ss1_num_included + 1, ss2_num_included,
                             ss1_var_index + 1, ss2_var_index,
                             current, subsets, superset1, superset2);
            current.pop_back();
        }

        // don't include
        get_split_m_sets(variables, m, ss1_num_included, ss2_num_included,
                         ss1_var_index + 1, ss2_var_index,
                         current, subsets, superset1, superset2);
    } else {
        for (size_t i = 0; i < current.size(); ++i) {
            if (!interesting(variables,
                             superset2[ss2_var_index].first,
                             superset2[ss2_var_index].second,
                             current[i].first, current[i].second)) {
                use_var = false;
                break;
            }
        }

        if (use_var) {
            // include
            current.push_back(superset2[ss2_var_index]);
            get_split_m_sets(variables, m, ss1_num_included, ss2_num_included + 1,
                             ss1_var_index, ss2_var_index + 1,
                             current, subsets, superset1, superset2);
            current.pop_back();
        }

        // don't include
        get_split_m_sets(variables, m, ss1_num_included, ss2_num_included,
                         ss1_var_index, ss2_var_index + 1,
                         current, subsets, superset1, superset2);
    }
}

// use together is method that determines whether the two variables are interesting together,
// e.g. we don't want to represent (truck1-loc x, truck2-loc y) type stuff

// get partial assignments of size <= m in the problem
<<<<<<< HEAD
void HMLandmarks::get_m_sets(const VariablesProxy &variables, int m, std::vector<FluentSet> &subsets) {
=======
void HMLandmarks::get_m_sets(int m, vector<FluentSet> &subsets) {
>>>>>>> f3dcd619
    FluentSet c;
    get_m_sets_(variables, m, 0, 0, c, subsets);
}

// get subsets of superset with size <= m
<<<<<<< HEAD
void HMLandmarks::get_m_sets(const VariablesProxy &variables,
                             int m, std::vector<FluentSet> &subsets,
                             const FluentSet &superset) {
=======
void HMLandmarks::get_m_sets(int m, vector<FluentSet> &subsets, const FluentSet &superset) {
>>>>>>> f3dcd619
    FluentSet c;
    get_m_sets_of_set(variables, m, 0, 0, c, subsets, superset);
}

// second function to get subsets of size at most m that
// have at least one element in ss1 and same in ss2
// assume disjoint
void HMLandmarks::get_split_m_sets(
<<<<<<< HEAD
    const VariablesProxy &variables,
    int m, std::vector<FluentSet> &subsets,
=======
    int m, vector<FluentSet> &subsets,
>>>>>>> f3dcd619
    const FluentSet &superset1, const FluentSet &superset2) {
    FluentSet c;
    get_split_m_sets(variables, m, 0, 0, 0, 0, c, subsets, superset1, superset2);
}

// get subsets of state with size <= m
<<<<<<< HEAD
void HMLandmarks::get_m_sets(const VariablesProxy &variables, int m,
                             std::vector<FluentSet> &subsets,
                             const State &state) {
    FluentSet state_fluents;
    for (FactProxy fact : state) {
        state_fluents.emplace_back(fact.get_variable().get_id(), fact.get_value());
=======
void HMLandmarks::get_m_sets(int m,
                             vector<FluentSet> &subsets,
                             const GlobalState &s) {
    FluentSet state_fluents;
    for (size_t i = 0; i < g_variable_domain.size(); ++i) {
        state_fluents.push_back(make_pair(i, s[i]));
>>>>>>> f3dcd619
    }
    get_m_sets(variables, m, subsets, state_fluents);
}

void HMLandmarks::print_proposition(const VariablesProxy &variables, const pair<int, int> &fluent) const {
    VariableProxy var = variables[fluent.first];
    FactProxy fact = var.get_fact(fluent.second);
    cout << fact.get_name()
         << " (" << var.get_name() << "(" << fact.get_variable().get_id() << ")"
         << "->" << fact.get_value() << ")";
}

<<<<<<< HEAD
FluentSet get_operator_precondition(const OperatorProxy &op) {
    FluentSet preconditions;
    for (FactProxy precondition : op.get_preconditions())
        preconditions.emplace_back(precondition.get_variable().get_id(), precondition.get_value());

    sort(preconditions.begin(), preconditions.end());
    return move(preconditions);
=======
void get_operator_precondition(int op_index, FluentSet &pc) {
    GlobalOperator &op = g_operators[op_index];

    const vector<GlobalCondition> &preconditions = op.get_preconditions();
    for (size_t i = 0; i < preconditions.size(); ++i)
        pc.push_back(make_pair(preconditions[i].var, preconditions[i].val));

    sort(pc.begin(), pc.end());
>>>>>>> f3dcd619
}

// get facts that are always true after the operator application
// (effects plus prevail conditions)
<<<<<<< HEAD
FluentSet get_operator_postcondition(int num_vars, const OperatorProxy &op) {
    FluentSet postconditions;
    EffectsProxy effects = op.get_effects();
    vector<bool> has_effect_on_var(num_vars, false);

    for (EffectProxy effect : effects) {
        FactProxy effect_fact = effect.get_fact();
        postconditions.emplace_back(effect_fact.get_variable().get_id(), effect_fact.get_value());
        has_effect_on_var[effect_fact.get_variable().get_id()] = true;
=======
void get_operator_postcondition(int op_index, FluentSet &post) {
    GlobalOperator &op = g_operators[op_index];

    const vector<GlobalCondition> &preconditions = op.get_preconditions();
    const vector<GlobalEffect> &effects = op.get_effects();
    vector<bool> has_effect_on_var(g_variable_domain.size(), false);

    for (size_t i = 0; i < effects.size(); ++i) {
        post.push_back(make_pair(effects[i].var, effects[i].val));
        has_effect_on_var[effects[i].var] = true;
>>>>>>> f3dcd619
    }

    for (FactProxy precondition : op.get_preconditions()) {
        if (!has_effect_on_var[precondition.get_variable().get_id()])
            postconditions.emplace_back(precondition.get_variable().get_id(), precondition.get_value());
    }

<<<<<<< HEAD
    sort(postconditions.begin(), postconditions.end());
    return postconditions;
}


void HMLandmarks::print_pm_op(const VariablesProxy &variables, const PMOp &op) {
    std::set<Fluent> pcs, effs, cond_pc, cond_eff;
    std::vector<std::pair<std::set<Fluent>, std::set<Fluent>>> conds;
=======
    sort(post.begin(), post.end());
}


void HMLandmarks::print_pm_op(const PMOp &op) {
    set<Fluent> pcs, effs, cond_pc, cond_eff;
    vector<pair<set<Fluent>, set<Fluent>>> conds;
    set<Fluent>::iterator it;

    vector<int>::const_iterator v_it;
>>>>>>> f3dcd619

    for (int pc : op.pc) {
        for (Fluent &fluent : h_m_table_[pc].fluents) {
            pcs.insert(fluent);
        }
    }
    for (int eff : op.eff) {
        for (Fluent &fluent : h_m_table_[eff].fluents) {
            effs.insert(fluent);
        }
    }
    for (size_t i = 0; i < op.cond_noops.size(); ++i) {
        cond_pc.clear();
        cond_eff.clear();
        int pm_fluent;
        size_t j;
        cout << "PC:" << endl;
        for (j = 0; (pm_fluent = op.cond_noops[i][j]) != -1; ++j) {
<<<<<<< HEAD
            print_fluentset(variables, h_m_table_[pm_fluent].fluents);
            std::cout << std::endl;
=======
            print_fluentset(h_m_table_[pm_fluent].fluents);
            cout << endl;
>>>>>>> f3dcd619

            for (size_t k = 0; k < h_m_table_[pm_fluent].fluents.size(); ++k) {
                cond_pc.insert(h_m_table_[pm_fluent].fluents[k]);
            }
        }
        // advance to effects section
        cout << endl;
        ++j;

        cout << "EFF:" << endl;
        for (; j < op.cond_noops[i].size(); ++j) {
            int pm_fluent = op.cond_noops[i][j];

<<<<<<< HEAD
            print_fluentset(variables, h_m_table_[pm_fluent].fluents);
            std::cout << std::endl;
=======
            print_fluentset(h_m_table_[pm_fluent].fluents);
            cout << endl;
>>>>>>> f3dcd619

            for (size_t k = 0; k < h_m_table_[pm_fluent].fluents.size(); ++k) {
                cond_eff.insert(h_m_table_[pm_fluent].fluents[k]);
            }
        }
        conds.push_back(make_pair(cond_pc, cond_eff));
        cout << endl << endl << endl;
    }

<<<<<<< HEAD
    std::cout << "Action " << op.index << std::endl;
    std::cout << "Precondition: ";
    for (const Fluent &pc : pcs) {
        print_proposition(variables, pc);
        std::cout << " ";
    }

    std::cout << std::endl << "Effect: ";
    for (const Fluent &eff : effs) {
        print_proposition(variables, eff);
        std::cout << " ";
    }
    std::cout << std::endl << "Conditionals: " << std::endl;
    int i = 0;
    for (const auto &cond : conds) {
        std::cout << "Cond PC #" << i++ << ":" << std::endl << "\t";
        for (const Fluent &pc : cond.first) {
            print_proposition(variables, pc);
            std::cout << " ";
        }
        std::cout << std::endl << "Cond Effect #" << i << ":" << std::endl << "\t";
        for (const Fluent &eff : cond.second) {
            print_proposition(variables, eff);
            std::cout << " ";
=======
    cout << "Action " << op.index << endl;
    cout << "Precondition: ";
    for (it = pcs.begin(); it != pcs.end(); ++it) {
        print_proposition(*it);
        cout << " ";
    }

    cout << endl << "Effect: ";
    for (it = effs.begin(); it != effs.end(); ++it) {
        print_proposition(*it);
        cout << " ";
    }
    cout << endl << "Conditionals: " << endl;
    for (size_t i = 0; i < conds.size(); ++i) {
        cout << "Cond PC #" << i << ":" << endl << "\t";
        for (it = conds[i].first.begin(); it != conds[i].first.end(); ++it) {
            print_proposition(*it);
            cout << " ";
        }
        cout << endl << "Cond Effect #" << i << ":" << endl << "\t";
        for (it = conds[i].second.begin(); it != conds[i].second.end(); ++it) {
            print_proposition(*it);
            cout << " ";
>>>>>>> f3dcd619
        }
        cout << endl << endl;
    }
}

<<<<<<< HEAD
void HMLandmarks::print_fluentset(const VariablesProxy &variables, const FluentSet &fs) {
    std::cout << "( ";
    for (const Fluent &fact : fs) {
        print_proposition(variables, fact);
        std::cout << " ";
=======
void HMLandmarks::print_fluentset(const FluentSet &fs) {
    FluentSet::const_iterator it;

    cout << "( ";
    for (it = fs.begin(); it != fs.end(); ++it) {
        print_proposition(*it);
        cout << " ";
>>>>>>> f3dcd619
    }
    cout << ")";
}

// check whether fs2 is a possible noop set for action with fs1 as effect
// sets cannot be 1) defined on same variable, 2) otherwise mutex
bool HMLandmarks::possible_noop_set(const VariablesProxy &variables,
                                    const FluentSet &fs1,
                                    const FluentSet &fs2) {
    FluentSet::const_iterator fs1it = fs1.begin(), fs2it = fs2.begin();

    while (fs1it != fs1.end() && fs2it != fs2.end()) {
        if (fs1it->first == fs2it->first) {
            return false;
        } else if (fs1it->first < fs2it->first) {
            ++fs1it;
        } else {
            ++fs2it;
        }
    }

<<<<<<< HEAD
    for (const Fluent &fluent1 : fs1) {
        FactProxy fact1 = variables[fluent1.first].get_fact(fluent1.second);
        for (const Fluent &fluent2 : fs2) {
            // TODO(issue635): Use Fact struct right away.
            if (fact1.is_mutex(
                    variables[fluent2.first].get_fact(fluent2.second)))
=======
    for (fs1it = fs1.begin(); fs1it != fs1.end(); ++fs1it) {
        for (fs2it = fs2.begin(); fs2it != fs2.end(); ++fs2it) {
            // TODO(issue635): Use FactPair struct right away.
            if (are_mutex(FactPair(fs1it->first, fs1it->second), FactPair(fs2it->first, fs2it->second)))
>>>>>>> f3dcd619
                return false;
        }
    }

    return true;
}


// make the operators of the P_m problem
void HMLandmarks::build_pm_ops(const TaskProxy &task_proxy) {
    FluentSet pc, eff;
    vector<FluentSet> pc_subsets, eff_subsets, noop_pc_subsets, noop_eff_subsets;

    static int op_count = 0;
    int set_index, noop_index;

    OperatorsProxy operators = task_proxy.get_operators();
    pm_ops_.resize(operators.size());

    // set unsatisfied precondition counts, used in fixpoint calculation
    unsat_pc_count_.resize(operators.size());

    VariablesProxy variables = task_proxy.get_variables();

    // transfer ops from original problem
    // represent noops as "conditional" effects
    for (OperatorProxy op : operators) {
        PMOp &pm_op = pm_ops_[op.get_id()];
        pm_op.index = op_count++;

        pc_subsets.clear();
        eff_subsets.clear();

        // preconditions of P_m op are all subsets of original pc
        pc = get_operator_precondition(op);
        get_m_sets(variables, m_, pc_subsets, pc);
        pm_op.pc.reserve(pc_subsets.size());

        // set unsatisfied pc count for op
        unsat_pc_count_[op.get_id()].first = pc_subsets.size();

<<<<<<< HEAD
        for (const FluentSet &pc : pc_subsets) {
            assert(set_indices_.find(pc) != set_indices_.end());
            set_index = set_indices_[pc];
            pm_op.pc.push_back(set_index);
            h_m_table_[set_index].pc_for.emplace_back(op.get_id(), -1);
=======
        for (size_t j = 0; j < pc_subsets.size(); ++j) {
            assert(set_indices_.find(pc_subsets[j]) != set_indices_.end());
            set_index = set_indices_[pc_subsets[j]];
            op.pc.push_back(set_index);
            h_m_table_[set_index].pc_for.push_back(make_pair(i, -1));
>>>>>>> f3dcd619
        }

        // same for effects
        eff = get_operator_postcondition(variables.size(), op);
        get_m_sets(variables, m_, eff_subsets, eff);
        pm_op.eff.reserve(eff_subsets.size());

        for (const FluentSet &eff : eff_subsets) {
            assert(set_indices_.find(eff) != set_indices_.end());
            set_index = set_indices_[eff];
            pm_op.eff.push_back(set_index);
        }

        noop_index = 0;

        // For all subsets used in the problem with size *<* m, check whether
        // they conflict with the effect of the operator (no need to check pc
        // because mvvs appearing in pc also appear in effect

        FluentSetToIntMap::const_iterator it = set_indices_.begin();
        while (static_cast<int>(it->first.size()) < m_
               && it != set_indices_.end()) {
            if (possible_noop_set(variables, eff, it->first)) {
                // for each such set, add a "conditional effect" to the operator
                pm_op.cond_noops.resize(pm_op.cond_noops.size() + 1);

<<<<<<< HEAD
                std::vector<int> &this_cond_noop = pm_op.cond_noops.back();
=======
                vector<int> &this_cond_noop = op.cond_noops.back();
>>>>>>> f3dcd619

                noop_pc_subsets.clear();
                noop_eff_subsets.clear();

                // get the subsets that have >= 1 element in the pc (unless pc is empty)
                // and >= 1 element in the other set

                get_split_m_sets(variables, m_, noop_pc_subsets, pc, it->first);
                get_split_m_sets(variables, m_, noop_eff_subsets, eff, it->first);

                this_cond_noop.reserve(noop_pc_subsets.size() + noop_eff_subsets.size() + 1);

                unsat_pc_count_[op.get_id()].second.push_back(noop_pc_subsets.size());

                // push back all noop preconditions
                for (size_t j = 0; j < noop_pc_subsets.size(); ++j) {
                    assert(static_cast<int>(noop_pc_subsets[j].size()) <= m_);
                    assert(set_indices_.find(noop_pc_subsets[j]) != set_indices_.end());

                    set_index = set_indices_[noop_pc_subsets[j]];
                    this_cond_noop.push_back(set_index);
                    // these facts are "conditional pcs" for this action
<<<<<<< HEAD
                    h_m_table_[set_index].pc_for.push_back(std::make_pair(op.get_id(), noop_index));
=======
                    h_m_table_[set_index].pc_for.push_back(make_pair(i, noop_index));
>>>>>>> f3dcd619
                }

                // separator
                this_cond_noop.push_back(-1);

                // and the noop effects
                for (size_t j = 0; j < noop_eff_subsets.size(); ++j) {
                    assert(static_cast<int>(noop_eff_subsets[j].size()) <= m_);
                    assert(set_indices_.find(noop_eff_subsets[j]) != set_indices_.end());

                    set_index = set_indices_[noop_eff_subsets[j]];
                    this_cond_noop.push_back(set_index);
                }

                ++noop_index;
            }
            ++it;
        }
        //    print_pm_op(pm_ops_[i]);
    }
}

bool HMLandmarks::interesting(const VariablesProxy &variables,
                              int var1, int val1,
                              int var2, int val2) const {
    // mutexes can always be safely pruned
<<<<<<< HEAD
    return !variables[var1].get_fact(val1).is_mutex(
        variables[var2].get_fact(val2));
=======
    return !are_mutex(FactPair(var1, val1), FactPair(var2, val2));
>>>>>>> f3dcd619
}

HMLandmarks::HMLandmarks(const options::Options &opts)
    : LandmarkFactory(opts),
      m_(opts.get<int>("m")) {
<<<<<<< HEAD
}

void HMLandmarks::init(const TaskProxy &task_proxy) {
    std::cout << "H_m_Landmarks(" << m_ << ")" << std::endl;
=======
    cout << "H_m_Landmarks(" << m_ << ")" << endl;
    if (!g_axioms.empty()) {
        cerr << "H_m_Landmarks do not support axioms" << endl;
        utils::exit_with(ExitCode::UNSUPPORTED);
    }
>>>>>>> f3dcd619
    // need this to be able to print propositions for debugging
    // already called in global.cc
    //  read_external_inconsistencies();
    if (!task_proxy.get_axioms().empty()) {
        cerr << "H_m_Landmarks do not support axioms" << endl;
        utils::exit_with(ExitCode::UNSUPPORTED);
    }
    // get all the m or less size subsets in the domain
<<<<<<< HEAD
    std::vector<std::vector<Fluent>> msets;
    get_m_sets(task_proxy.get_variables(), m_, msets);
    //  std::cout << "P^m index\tP fluents" << std::endl;
=======
    vector<vector<Fluent>> msets;
    get_m_sets(m_, msets);
    //  cout << "P^m index\tP fluents" << endl;
>>>>>>> f3dcd619

    // map each set to an integer
    for (size_t i = 0; i < msets.size(); ++i) {
        h_m_table_.push_back(HMEntry());
        set_indices_[msets[i]] = i;
        h_m_table_[i].fluents = msets[i];
        /*
           cout << i << "\t";
           print_fluentset(h_m_table_[i].fluents);
           cout << endl;
         */
    }
    cout << "Using " << h_m_table_.size() << " P^m fluents." << endl;

    // unsatisfied pc counts are now in build pm ops

<<<<<<< HEAD
    build_pm_ops(task_proxy);
    //  std::cout << "Built P(m) ops, total: " << pm_ops_.size() << "." << std::endl;
}

void HMLandmarks::calc_achievers(const TaskProxy &task_proxy, Exploration &) {
    std::cout << "Calculating achievers." << std::endl;
=======
    build_pm_ops();
    //  cout << "Built P(m) ops, total: " << pm_ops_.size() << "." << endl;
}

void HMLandmarks::calc_achievers(Exploration &) {
    cout << "Calculating achievers." << endl;
>>>>>>> f3dcd619

    OperatorsProxy operators = task_proxy.get_operators();
    VariablesProxy variables = task_proxy.get_variables();
    // first_achievers are already filled in by compute_h_m_landmarks
    // here only have to do possible_achievers
    for (set<LandmarkNode *>::iterator it = lm_graph->get_nodes().begin();
         it != lm_graph->get_nodes().end(); ++it) {
        LandmarkNode &lmn = **it;

        set<int> candidates;
        // put all possible adders in candidates set
        for (size_t i = 0; i < lmn.vars.size(); ++i) {
            const vector<int> &ops =
                lm_graph->get_operators_including_eff(make_pair(lmn.vars[i],
                                                                lmn.vals[i]));
            candidates.insert(ops.begin(), ops.end());
        }

<<<<<<< HEAD
        for (int op_id : candidates) {
            FluentSet post = get_operator_postcondition(variables.size(), operators[op_id]);
            FluentSet pre = get_operator_precondition(operators[op_id]);
=======
        for (set<int>::iterator cands_it = candidates.begin();
             cands_it != candidates.end(); ++cands_it) {
            int op = *cands_it;

            FluentSet post, pre;
            get_operator_postcondition(op, post);
            get_operator_precondition(op, pre);
>>>>>>> f3dcd619
            size_t j;
            for (j = 0; j < lmn.vars.size(); ++j) {
                pair<int, int> lm_val = make_pair(lmn.vars[j], lmn.vals[j]);
                // action adds this element of lm as well
                if (find(post.begin(), post.end(), lm_val) != post.end())
                    continue;
                size_t k;
                for (k = 0; k < post.size(); ++k) {
<<<<<<< HEAD
                    // TODO(issue635): Use Fact struct right away.
                    if (variables[post[k].first].get_fact(post[k].second).is_mutex(
                            variables[lm_val.first].get_fact(lm_val.second))) {
=======
                    if (are_mutex(
                            // TODO(issue635): Use FactPair struct right away.
                            FactPair(post[k].first, post[k].second),
                            FactPair(lm_val.first, lm_val.second))) {
>>>>>>> f3dcd619
                        break;
                    }
                }
                if (k != post.size()) {
                    break;
                }
                for (k = 0; k < pre.size(); ++k) {
                    // we know that lm_val is not added by the operator
                    // so if it incompatible with the pc, this can't be an achiever
<<<<<<< HEAD
                    // TODO(issue635): Use Fact struct right away.
                    if (variables[pre[k].first].get_fact(pre[k].second).is_mutex(
                            variables[lm_val.first].get_fact(lm_val.second))) {
=======
                    if (are_mutex(
                            // TODO(issue635): Use FactPair struct right away.
                            FactPair(pre[k].first, pre[k].second),
                            FactPair(lm_val.first, lm_val.second))) {
>>>>>>> f3dcd619
                        break;
                    }
                }
                if (k != pre.size()) {
                    break;
                }
            }
            if (j == lmn.vars.size()) {
                // not inconsistent with any of the other landmark fluents
                lmn.possible_achievers.insert(op_id);
            }
        }
    }
}

void HMLandmarks::free_unneeded_memory() {
    utils::release_vector_memory(h_m_table_);
    utils::release_vector_memory(pm_ops_);
    utils::release_vector_memory(interesting_);
    utils::release_vector_memory(unsat_pc_count_);

    set_indices_.clear();
    lm_node_table_.clear();
}

// called when a fact is discovered or its landmarks change
// to trigger required actions at next level
// newly_discovered = first time fact becomes reachable
void HMLandmarks::propagate_pm_fact(int factindex, bool newly_discovered,
                                    TriggerSet &trigger) {
    // for each action/noop for which fact is a pc
    for (size_t i = 0; i < h_m_table_[factindex].pc_for.size(); ++i) {
        pair<int, int> const &info = h_m_table_[factindex].pc_for[i];

        // a pc for the action itself
        if (info.second == -1) {
            if (newly_discovered) {
                --unsat_pc_count_[info.first].first;
            }
            // add to queue if unsatcount at 0
            if (unsat_pc_count_[info.first].first == 0) {
                // create empty set or clear prev entries -- signals do all possible noop effects
                trigger[info.first].clear();
            }
        }
        // a pc for a conditional noop
        else {
            if (newly_discovered) {
                --unsat_pc_count_[info.first].second[info.second];
            }
            // if associated action is applicable, and effect has become applicable
            // (if associated action is not applicable, all noops will be used when it first does)
            if ((unsat_pc_count_[info.first].first == 0) &&
                (unsat_pc_count_[info.first].second[info.second] == 0)) {
                // if not already triggering all noops, add this one
                if ((trigger.find(info.first) == trigger.end()) ||
                    (!trigger[info.first].empty())) {
                    trigger[info.first].insert(info.second);
                }
            }
        }
    }
}

void HMLandmarks::compute_h_m_landmarks(const TaskProxy &task_proxy) {
    // get subsets of initial state
<<<<<<< HEAD
    std::vector<FluentSet> init_subsets;
    get_m_sets(task_proxy.get_variables(), m_, init_subsets, task_proxy.get_initial_state());
=======
    vector<FluentSet> init_subsets;
    get_m_sets(m_, init_subsets, hacked_initial_state());
>>>>>>> f3dcd619

    TriggerSet current_trigger, next_trigger;

    // for all of the initial state <= m subsets, mark level = 0
    for (size_t i = 0; i < init_subsets.size(); ++i) {
        int index = set_indices_[init_subsets[i]];
        h_m_table_[index].level = 0;

        // set actions to be applied
        propagate_pm_fact(index, true, current_trigger);
    }

    // mark actions with no precondition to be applied
    for (size_t i = 0; i < pm_ops_.size(); ++i) {
        if (unsat_pc_count_[i].first == 0) {
            // create empty set or clear prev entries
            current_trigger[i].clear();
        }
    }

    vector<int>::iterator it;
    TriggerSet::iterator op_it;

    list<int> local_landmarks;
    list<int> local_necessary;

    size_t prev_size;

    int level = 1;

    // while we have actions to apply
    while (!current_trigger.empty()) {
        for (op_it = current_trigger.begin(); op_it != current_trigger.end(); ++op_it) {
            local_landmarks.clear();
            local_necessary.clear();

            int op_index = op_it->first;
            PMOp &action = pm_ops_[op_index];

            // gather landmarks for pcs
            // in the set of landmarks for each fact, the fact itself is not stored
            // (only landmarks preceding it)
            for (it = action.pc.begin(); it != action.pc.end(); ++it) {
                union_with(local_landmarks, h_m_table_[*it].landmarks);
                insert_into(local_landmarks, *it);

                if (use_orders()) {
                    insert_into(local_necessary, *it);
                }
            }

            for (it = action.eff.begin(); it != action.eff.end(); ++it) {
                if (h_m_table_[*it].level != -1) {
                    prev_size = h_m_table_[*it].landmarks.size();
                    intersect_with(h_m_table_[*it].landmarks, local_landmarks);

                    // if the add effect appears in local landmarks,
                    // fact is being achieved for >1st time
                    // no need to intersect for gn orderings
                    // or add op to first achievers
                    if (!contains(local_landmarks, *it)) {
                        insert_into(h_m_table_[*it].first_achievers, op_index);
                        if (use_orders()) {
                            intersect_with(h_m_table_[*it].necessary, local_necessary);
                        }
                    }

                    if (h_m_table_[*it].landmarks.size() != prev_size)
                        propagate_pm_fact(*it, false, next_trigger);
                } else {
                    h_m_table_[*it].level = level;
                    h_m_table_[*it].landmarks = local_landmarks;
                    if (use_orders()) {
                        h_m_table_[*it].necessary = local_necessary;
                    }
                    insert_into(h_m_table_[*it].first_achievers, op_index);
                    propagate_pm_fact(*it, true, next_trigger);
                }
            }

            // landmarks changed for action itself, have to recompute
            // landmarks for all noop effects
            if (op_it->second.empty()) {
                for (size_t i = 0; i < action.cond_noops.size(); ++i) {
                    // actions pcs are satisfied, but cond. effects may still have
                    // unsatisfied pcs
                    if (unsat_pc_count_[op_index].second[i] == 0) {
                        compute_noop_landmarks(op_index, i,
                                               local_landmarks,
                                               local_necessary,
                                               level, next_trigger);
                    }
                }
            }
            // only recompute landmarks for conditions whose
            // landmarks have changed
            else {
                for (set<int>::iterator noop_it = op_it->second.begin();
                     noop_it != op_it->second.end(); ++noop_it) {
                    assert(unsat_pc_count_[op_index].second[*noop_it] == 0);

                    compute_noop_landmarks(op_index, *noop_it,
                                           local_landmarks,
                                           local_necessary,
                                           level, next_trigger);
                }
            }
        }
        current_trigger.swap(next_trigger);
        next_trigger.clear();

        cout << "Level " << level << " completed." << endl;
        ++level;
    }
    cout << "h^m landmarks computed." << endl;
}

void HMLandmarks::compute_noop_landmarks(
    int op_index, int noop_index,
    list<int> const &local_landmarks,
    list<int> const &local_necessary,
    int level,
    TriggerSet &next_trigger) {
    list<int> cn_necessary, cn_landmarks;
    size_t prev_size;
    int pm_fluent;

    PMOp &action = pm_ops_[op_index];
    vector<int> &pc_eff_pair = action.cond_noops[noop_index];

    cn_landmarks.clear();

    cn_landmarks = local_landmarks;

    if (use_orders()) {
        cn_necessary.clear();
        cn_necessary = local_necessary;
    }

    size_t i;
    for (i = 0; (pm_fluent = pc_eff_pair[i]) != -1; ++i) {
        union_with(cn_landmarks, h_m_table_[pm_fluent].landmarks);
        insert_into(cn_landmarks, pm_fluent);

        if (use_orders()) {
            insert_into(cn_necessary, pm_fluent);
        }
    }

    // go to the beginning of the effects section
    ++i;

    for (; i < pc_eff_pair.size(); ++i) {
        pm_fluent = pc_eff_pair[i];
        if (h_m_table_[pm_fluent].level != -1) {
            prev_size = h_m_table_[pm_fluent].landmarks.size();
            intersect_with(h_m_table_[pm_fluent].landmarks, cn_landmarks);

            // if the add effect appears in cn_landmarks,
            // fact is being achieved for >1st time
            // no need to intersect for gn orderings
            // or add op to first achievers
            if (!contains(cn_landmarks, pm_fluent)) {
                insert_into(h_m_table_[pm_fluent].first_achievers, op_index);
                if (use_orders()) {
                    intersect_with(h_m_table_[pm_fluent].necessary, cn_necessary);
                }
            }

            if (h_m_table_[pm_fluent].landmarks.size() != prev_size)
                propagate_pm_fact(pm_fluent, false, next_trigger);
        } else {
            h_m_table_[pm_fluent].level = level;
            h_m_table_[pm_fluent].landmarks = cn_landmarks;
            if (use_orders()) {
                h_m_table_[pm_fluent].necessary = cn_necessary;
            }
            insert_into(h_m_table_[pm_fluent].first_achievers, op_index);
            propagate_pm_fact(pm_fluent, true, next_trigger);
        }
    }
}

void HMLandmarks::add_lm_node(int set_index, bool goal) {
    set<pair<int, int>> lm;

    map<int, LandmarkNode *>::iterator it = lm_node_table_.find(set_index);

    if (it == lm_node_table_.end()) {
        for (FluentSet::iterator it = h_m_table_[set_index].fluents.begin();
             it != h_m_table_[set_index].fluents.end(); ++it) {
            lm.insert(*it);
        }
        LandmarkNode *node;
        if (lm.size() > 1) { // conjunctive landmark
            node = &lm_graph->landmark_add_conjunctive(lm);
        } else { // simple landmark
            node = &lm_graph->landmark_add_simple(h_m_table_[set_index].fluents[0]);
        }
        node->in_goal = goal;
        node->first_achievers.insert(h_m_table_[set_index].first_achievers.begin(),
                                     h_m_table_[set_index].first_achievers.end());
        lm_node_table_[set_index] = node;
    }
}

void HMLandmarks::generate_landmarks(const TaskProxy &task_proxy, Exploration &) {
    int set_index;
    init(task_proxy);
    compute_h_m_landmarks(task_proxy);
    // now construct landmarks graph
<<<<<<< HEAD
    std::vector<FluentSet> goal_subsets;
    FluentSet g_goal;
    for (FactProxy goal : task_proxy.get_goals()) {
        g_goal.emplace_back(goal.get_variable().get_id(), goal.get_value());
    }
    VariablesProxy variables = task_proxy.get_variables();
    get_m_sets(variables, m_, goal_subsets, g_goal);
    std::list<int> all_lms;
    for (const FluentSet &goal_subset : goal_subsets) {
=======
    vector<FluentSet> goal_subsets;
    get_m_sets(m_, goal_subsets, g_goal);
    list<int> all_lms;
    for (size_t i = 0; i < goal_subsets.size(); ++i) {
>>>>>>> f3dcd619
        /*
           cout << "Goal set: ";
           print_fluentset(goal_subsets[i]);
           cout << " -- ";
           for(size_t j = 0; j < goal_subsets[i].size(); ++j) {
           cout << goal_subsets[i][j] << " ";
           }
           cout << endl;
         */

        assert(set_indices_.find(goal_subset) != set_indices_.end());

        set_index = set_indices_[goal_subset];

        if (h_m_table_[set_index].level == -1) {
<<<<<<< HEAD
            std::cout << std::endl << std::endl << "Subset of goal not reachable !!." << std::endl << std::endl << std::endl;
            std::cout << "Subset is: ";
            print_fluentset(variables, h_m_table_[set_index].fluents);
            std::cout << std::endl;
=======
            cout << endl << endl << "Subset of goal not reachable !!." << endl << endl << endl;
            cout << "Subset is: ";
            print_fluentset(h_m_table_[set_index].fluents);
            cout << endl;
>>>>>>> f3dcd619
        }

        // set up goals landmarks for processing
        union_with(all_lms, h_m_table_[set_index].landmarks);

        // the goal itself is also a lm
        insert_into(all_lms, set_index);

        // make a node for the goal, with in_goal = true;
        add_lm_node(set_index, true);
        /*
           cout << "Goal subset: ";
           print_fluentset(h_m_table_[set_index].fluents);
           cout << endl;
         */
    }
    // now make remaining lm nodes
<<<<<<< HEAD
    for (int lm : all_lms) {
        add_lm_node(lm, false);
=======
    for (list<int>::iterator it = all_lms.begin(); it != all_lms.end(); ++it) {
        add_lm_node(*it, false);
>>>>>>> f3dcd619
    }
    if (use_orders()) {
        // do reduction of graph
        // if f2 is landmark for f1, subtract landmark set of f2 from that of f1
<<<<<<< HEAD
        for (int f1 : all_lms) {
            std::list<int> everything_to_remove;
            for (int f2 : h_m_table_[f1].landmarks) {
                union_with(everything_to_remove, h_m_table_[f2].landmarks);
=======
        for (list<int>::iterator f1 = all_lms.begin(); f1 != all_lms.end(); ++f1) {
            list<int> everything_to_remove;
            for (list<int>::iterator f2 = h_m_table_[*f1].landmarks.begin();
                 f2 != h_m_table_[*f1].landmarks.end(); ++f2) {
                union_with(everything_to_remove, h_m_table_[*f2].landmarks);
>>>>>>> f3dcd619
            }
            set_minus(h_m_table_[f1].landmarks, everything_to_remove);
            // remove necessaries here, otherwise they will be overwritten
            // since we are writing them as greedy nec. orderings.
            if (use_orders())
                set_minus(h_m_table_[f1].landmarks, h_m_table_[f1].necessary);
        }

        // and add the edges

<<<<<<< HEAD
        for (int set_index : all_lms) {
            for (int lm : h_m_table_[set_index].landmarks) {
                assert(lm_node_table_.find(lm) != lm_node_table_.end());
=======
        for (list<int>::iterator it = all_lms.begin(); it != all_lms.end(); ++it) {
            set_index = *it;
            for (list<int>::iterator lms_it = h_m_table_[set_index].landmarks.begin();
                 lms_it != h_m_table_[set_index].landmarks.end(); ++lms_it) {
                assert(lm_node_table_.find(*lms_it) != lm_node_table_.end());
>>>>>>> f3dcd619
                assert(lm_node_table_.find(set_index) != lm_node_table_.end());

                edge_add(*lm_node_table_[lm], *lm_node_table_[set_index], EdgeType::natural);
            }
            if (use_orders()) {
<<<<<<< HEAD
                for (int gn : h_m_table_[set_index].necessary) {
                    edge_add(*lm_node_table_[gn], *lm_node_table_[set_index], EdgeType::greedy_necessary);
=======
                for (list<int>::iterator gn_it = h_m_table_[set_index].necessary.begin();
                     gn_it != h_m_table_[set_index].necessary.end(); ++gn_it) {
                    edge_add(*lm_node_table_[*gn_it], *lm_node_table_[set_index], EdgeType::greedy_necessary);
>>>>>>> f3dcd619
                }
            }
        }
    }
    free_unneeded_memory();
}

bool HMLandmarks::supports_conditional_effects() const {
    return false;
}

static LandmarkFactory *_parse(OptionParser &parser) {
    parser.document_synopsis(
        "h^m Landmarks",
        "The landmark generation method introduced by "
        "Keyder, Richter & Helmert (ECAI 2010).");
    parser.document_note(
        "Relevant options",
        "m, reasonable_orders, conjunctive_landmarks, no_orders");
    parser.add_option<int>(
        "m", "subset size (if unsure, use the default of 2)", "2");
    _add_options_to_parser(parser);
    Options opts = parser.parse();
    if (parser.help_mode())
        return nullptr;

    parser.document_language_support("conditional_effects",
                                     "ignored, i.e. not supported");

    if (parser.dry_run()) {
        return nullptr;
    } else {
        return new HMLandmarks(opts);
    }
}

static Plugin<LandmarkFactory> _plugin(
    "lm_hm", _parse);
}<|MERGE_RESOLUTION|>--- conflicted
+++ resolved
@@ -1,6 +1,6 @@
 #include "h_m_landmarks.h"
 
-#include "../globals.h"
+#include "../abstract_task.h"
 #include "../option_parser.h"
 #include "../plugin.h"
 
@@ -11,11 +11,11 @@
 using utils::ExitCode;
 
 namespace landmarks {
-ostream &operator<<(ostream &os, const Fluent &p) {
+std::ostream &operator<<(ostream &os, const Fluent &p) {
     return os << "(" << p.first << ", " << p.second << ")";
 }
 
-ostream &operator<<(ostream &os, const FluentSet &fs) {
+std::ostream &operator<<(ostream &os, const FluentSet &fs) {
     FluentSet::const_iterator it;
     os << "[";
     for (it = fs.begin(); it != fs.end(); ++it) {
@@ -26,8 +26,8 @@
 }
 
 template<typename T>
-ostream &operator<<(ostream &os, const list<T> &alist) {
-    typename list<T>::const_iterator it;
+std::ostream &operator<<(ostream &os, const list<T> &alist) {
+    typename std::list<T>::const_iterator it;
 
     os << "(";
     for (it = alist.begin(); it != alist.end(); ++it) {
@@ -81,9 +81,9 @@
 
 // alist = alist \setminus other
 template<typename T>
-void set_minus(list<T> &alist, const list<T> &other) {
-    typename list<T>::iterator it1 = alist.begin(), tmp;
-    typename list<T>::const_iterator it2 = other.begin();
+void set_minus(std::list<T> &alist, const std::list<T> &other) {
+    typename std::list<T>::iterator it1 = alist.begin(), tmp;
+    typename std::list<T>::const_iterator it2 = other.begin();
 
     while ((it1 != alist.end()) && (it2 != other.end())) {
         if (*it1 < *it2) {
@@ -135,13 +135,8 @@
 // (look at all the variables in the problem)
 void HMLandmarks::get_m_sets_(const VariablesProxy &variables, int m, int num_included, int current_var,
                               FluentSet &current,
-<<<<<<< HEAD
-                              std::vector<FluentSet> &subsets) {
+                              vector<FluentSet> &subsets) {
     int num_variables = variables.size();
-=======
-                              vector<FluentSet> &subsets) {
-    int num_variables = g_variable_domain.size();
->>>>>>> f3dcd619
     if (num_included == m) {
         subsets.push_back(current);
         return;
@@ -164,13 +159,8 @@
         }
 
         if (use_var) {
-<<<<<<< HEAD
-            current.push_back(std::make_pair(current_var, i));
+            current.push_back(make_pair(current_var, i));
             get_m_sets_(variables, m, num_included + 1, current_var + 1, current, subsets);
-=======
-            current.push_back(make_pair(current_var, i));
-            get_m_sets_(m, num_included + 1, current_var + 1, current, subsets);
->>>>>>> f3dcd619
             current.pop_back();
         }
     }
@@ -179,19 +169,12 @@
 }
 
 // find all size m or less subsets of superset
-<<<<<<< HEAD
 void HMLandmarks::get_m_sets_of_set(const VariablesProxy &variables,
                                     int m, int num_included,
                                     int current_var_index,
                                     FluentSet &current,
-                                    std::vector<FluentSet> &subsets,
+                                    vector<FluentSet> &subsets,
                                     const FluentSet &superset) {
-=======
-void HMLandmarks::get_m_sets_of_set_(int m, int num_included, int current_var_index,
-                                     FluentSet &current,
-                                     vector<FluentSet> &subsets,
-                                     const FluentSet &superset) {
->>>>>>> f3dcd619
     if (num_included == m) {
         subsets.push_back(current);
         return;
@@ -230,7 +213,7 @@
     const VariablesProxy &variables,
     int m, int ss1_num_included, int ss2_num_included,
     int ss1_var_index, int ss2_var_index,
-    FluentSet &current, vector<FluentSet> &subsets,
+    FluentSet &current, std::vector<FluentSet> &subsets,
     const FluentSet &superset1, const FluentSet &superset2) {
     /*
        if( ((ss1_var_index == superset1.size()) && (ss1_num_included == 0)) ||
@@ -311,23 +294,15 @@
 // e.g. we don't want to represent (truck1-loc x, truck2-loc y) type stuff
 
 // get partial assignments of size <= m in the problem
-<<<<<<< HEAD
-void HMLandmarks::get_m_sets(const VariablesProxy &variables, int m, std::vector<FluentSet> &subsets) {
-=======
-void HMLandmarks::get_m_sets(int m, vector<FluentSet> &subsets) {
->>>>>>> f3dcd619
+void HMLandmarks::get_m_sets(const VariablesProxy &variables, int m, vector<FluentSet> &subsets) {
     FluentSet c;
     get_m_sets_(variables, m, 0, 0, c, subsets);
 }
 
 // get subsets of superset with size <= m
-<<<<<<< HEAD
 void HMLandmarks::get_m_sets(const VariablesProxy &variables,
-                             int m, std::vector<FluentSet> &subsets,
+                             int m, vector<FluentSet> &subsets,
                              const FluentSet &superset) {
-=======
-void HMLandmarks::get_m_sets(int m, vector<FluentSet> &subsets, const FluentSet &superset) {
->>>>>>> f3dcd619
     FluentSet c;
     get_m_sets_of_set(variables, m, 0, 0, c, subsets, superset);
 }
@@ -336,33 +311,20 @@
 // have at least one element in ss1 and same in ss2
 // assume disjoint
 void HMLandmarks::get_split_m_sets(
-<<<<<<< HEAD
     const VariablesProxy &variables,
-    int m, std::vector<FluentSet> &subsets,
-=======
     int m, vector<FluentSet> &subsets,
->>>>>>> f3dcd619
     const FluentSet &superset1, const FluentSet &superset2) {
     FluentSet c;
     get_split_m_sets(variables, m, 0, 0, 0, 0, c, subsets, superset1, superset2);
 }
 
 // get subsets of state with size <= m
-<<<<<<< HEAD
 void HMLandmarks::get_m_sets(const VariablesProxy &variables, int m,
-                             std::vector<FluentSet> &subsets,
+                             vector<FluentSet> &subsets,
                              const State &state) {
     FluentSet state_fluents;
     for (FactProxy fact : state) {
         state_fluents.emplace_back(fact.get_variable().get_id(), fact.get_value());
-=======
-void HMLandmarks::get_m_sets(int m,
-                             vector<FluentSet> &subsets,
-                             const GlobalState &s) {
-    FluentSet state_fluents;
-    for (size_t i = 0; i < g_variable_domain.size(); ++i) {
-        state_fluents.push_back(make_pair(i, s[i]));
->>>>>>> f3dcd619
     }
     get_m_sets(variables, m, subsets, state_fluents);
 }
@@ -375,7 +337,6 @@
          << "->" << fact.get_value() << ")";
 }
 
-<<<<<<< HEAD
 FluentSet get_operator_precondition(const OperatorProxy &op) {
     FluentSet preconditions;
     for (FactProxy precondition : op.get_preconditions())
@@ -383,21 +344,10 @@
 
     sort(preconditions.begin(), preconditions.end());
     return move(preconditions);
-=======
-void get_operator_precondition(int op_index, FluentSet &pc) {
-    GlobalOperator &op = g_operators[op_index];
-
-    const vector<GlobalCondition> &preconditions = op.get_preconditions();
-    for (size_t i = 0; i < preconditions.size(); ++i)
-        pc.push_back(make_pair(preconditions[i].var, preconditions[i].val));
-
-    sort(pc.begin(), pc.end());
->>>>>>> f3dcd619
 }
 
 // get facts that are always true after the operator application
 // (effects plus prevail conditions)
-<<<<<<< HEAD
 FluentSet get_operator_postcondition(int num_vars, const OperatorProxy &op) {
     FluentSet postconditions;
     EffectsProxy effects = op.get_effects();
@@ -407,18 +357,6 @@
         FactProxy effect_fact = effect.get_fact();
         postconditions.emplace_back(effect_fact.get_variable().get_id(), effect_fact.get_value());
         has_effect_on_var[effect_fact.get_variable().get_id()] = true;
-=======
-void get_operator_postcondition(int op_index, FluentSet &post) {
-    GlobalOperator &op = g_operators[op_index];
-
-    const vector<GlobalCondition> &preconditions = op.get_preconditions();
-    const vector<GlobalEffect> &effects = op.get_effects();
-    vector<bool> has_effect_on_var(g_variable_domain.size(), false);
-
-    for (size_t i = 0; i < effects.size(); ++i) {
-        post.push_back(make_pair(effects[i].var, effects[i].val));
-        has_effect_on_var[effects[i].var] = true;
->>>>>>> f3dcd619
     }
 
     for (FactProxy precondition : op.get_preconditions()) {
@@ -426,27 +364,14 @@
             postconditions.emplace_back(precondition.get_variable().get_id(), precondition.get_value());
     }
 
-<<<<<<< HEAD
     sort(postconditions.begin(), postconditions.end());
     return postconditions;
 }
 
 
 void HMLandmarks::print_pm_op(const VariablesProxy &variables, const PMOp &op) {
-    std::set<Fluent> pcs, effs, cond_pc, cond_eff;
-    std::vector<std::pair<std::set<Fluent>, std::set<Fluent>>> conds;
-=======
-    sort(post.begin(), post.end());
-}
-
-
-void HMLandmarks::print_pm_op(const PMOp &op) {
     set<Fluent> pcs, effs, cond_pc, cond_eff;
     vector<pair<set<Fluent>, set<Fluent>>> conds;
-    set<Fluent>::iterator it;
-
-    vector<int>::const_iterator v_it;
->>>>>>> f3dcd619
 
     for (int pc : op.pc) {
         for (Fluent &fluent : h_m_table_[pc].fluents) {
@@ -465,13 +390,8 @@
         size_t j;
         cout << "PC:" << endl;
         for (j = 0; (pm_fluent = op.cond_noops[i][j]) != -1; ++j) {
-<<<<<<< HEAD
             print_fluentset(variables, h_m_table_[pm_fluent].fluents);
-            std::cout << std::endl;
-=======
-            print_fluentset(h_m_table_[pm_fluent].fluents);
             cout << endl;
->>>>>>> f3dcd619
 
             for (size_t k = 0; k < h_m_table_[pm_fluent].fluents.size(); ++k) {
                 cond_pc.insert(h_m_table_[pm_fluent].fluents[k]);
@@ -485,13 +405,8 @@
         for (; j < op.cond_noops[i].size(); ++j) {
             int pm_fluent = op.cond_noops[i][j];
 
-<<<<<<< HEAD
             print_fluentset(variables, h_m_table_[pm_fluent].fluents);
-            std::cout << std::endl;
-=======
-            print_fluentset(h_m_table_[pm_fluent].fluents);
             cout << endl;
->>>>>>> f3dcd619
 
             for (size_t k = 0; k < h_m_table_[pm_fluent].fluents.size(); ++k) {
                 cond_eff.insert(h_m_table_[pm_fluent].fluents[k]);
@@ -501,76 +416,40 @@
         cout << endl << endl << endl;
     }
 
-<<<<<<< HEAD
-    std::cout << "Action " << op.index << std::endl;
-    std::cout << "Precondition: ";
+    cout << "Action " << op.index << endl;
+    cout << "Precondition: ";
     for (const Fluent &pc : pcs) {
         print_proposition(variables, pc);
-        std::cout << " ";
-    }
-
-    std::cout << std::endl << "Effect: ";
+        cout << " ";
+    }
+
+    cout << endl << "Effect: ";
     for (const Fluent &eff : effs) {
         print_proposition(variables, eff);
-        std::cout << " ";
-    }
-    std::cout << std::endl << "Conditionals: " << std::endl;
+        cout << " ";
+    }
+    cout << endl << "Conditionals: " << endl;
     int i = 0;
     for (const auto &cond : conds) {
-        std::cout << "Cond PC #" << i++ << ":" << std::endl << "\t";
+        cout << "Cond PC #" << i++ << ":" << endl << "\t";
         for (const Fluent &pc : cond.first) {
             print_proposition(variables, pc);
-            std::cout << " ";
-        }
-        std::cout << std::endl << "Cond Effect #" << i << ":" << std::endl << "\t";
+            cout << " ";
+        }
+        cout << endl << "Cond Effect #" << i << ":" << endl << "\t";
         for (const Fluent &eff : cond.second) {
             print_proposition(variables, eff);
-            std::cout << " ";
-=======
-    cout << "Action " << op.index << endl;
-    cout << "Precondition: ";
-    for (it = pcs.begin(); it != pcs.end(); ++it) {
-        print_proposition(*it);
-        cout << " ";
-    }
-
-    cout << endl << "Effect: ";
-    for (it = effs.begin(); it != effs.end(); ++it) {
-        print_proposition(*it);
-        cout << " ";
-    }
-    cout << endl << "Conditionals: " << endl;
-    for (size_t i = 0; i < conds.size(); ++i) {
-        cout << "Cond PC #" << i << ":" << endl << "\t";
-        for (it = conds[i].first.begin(); it != conds[i].first.end(); ++it) {
-            print_proposition(*it);
             cout << " ";
         }
-        cout << endl << "Cond Effect #" << i << ":" << endl << "\t";
-        for (it = conds[i].second.begin(); it != conds[i].second.end(); ++it) {
-            print_proposition(*it);
-            cout << " ";
->>>>>>> f3dcd619
-        }
         cout << endl << endl;
     }
 }
 
-<<<<<<< HEAD
 void HMLandmarks::print_fluentset(const VariablesProxy &variables, const FluentSet &fs) {
-    std::cout << "( ";
+    cout << "( ";
     for (const Fluent &fact : fs) {
         print_proposition(variables, fact);
-        std::cout << " ";
-=======
-void HMLandmarks::print_fluentset(const FluentSet &fs) {
-    FluentSet::const_iterator it;
-
-    cout << "( ";
-    for (it = fs.begin(); it != fs.end(); ++it) {
-        print_proposition(*it);
         cout << " ";
->>>>>>> f3dcd619
     }
     cout << ")";
 }
@@ -592,19 +471,11 @@
         }
     }
 
-<<<<<<< HEAD
     for (const Fluent &fluent1 : fs1) {
         FactProxy fact1 = variables[fluent1.first].get_fact(fluent1.second);
         for (const Fluent &fluent2 : fs2) {
-            // TODO(issue635): Use Fact struct right away.
             if (fact1.is_mutex(
                     variables[fluent2.first].get_fact(fluent2.second)))
-=======
-    for (fs1it = fs1.begin(); fs1it != fs1.end(); ++fs1it) {
-        for (fs2it = fs2.begin(); fs2it != fs2.end(); ++fs2it) {
-            // TODO(issue635): Use FactPair struct right away.
-            if (are_mutex(FactPair(fs1it->first, fs1it->second), FactPair(fs2it->first, fs2it->second)))
->>>>>>> f3dcd619
                 return false;
         }
     }
@@ -646,19 +517,11 @@
         // set unsatisfied pc count for op
         unsat_pc_count_[op.get_id()].first = pc_subsets.size();
 
-<<<<<<< HEAD
         for (const FluentSet &pc : pc_subsets) {
             assert(set_indices_.find(pc) != set_indices_.end());
             set_index = set_indices_[pc];
             pm_op.pc.push_back(set_index);
             h_m_table_[set_index].pc_for.emplace_back(op.get_id(), -1);
-=======
-        for (size_t j = 0; j < pc_subsets.size(); ++j) {
-            assert(set_indices_.find(pc_subsets[j]) != set_indices_.end());
-            set_index = set_indices_[pc_subsets[j]];
-            op.pc.push_back(set_index);
-            h_m_table_[set_index].pc_for.push_back(make_pair(i, -1));
->>>>>>> f3dcd619
         }
 
         // same for effects
@@ -685,11 +548,7 @@
                 // for each such set, add a "conditional effect" to the operator
                 pm_op.cond_noops.resize(pm_op.cond_noops.size() + 1);
 
-<<<<<<< HEAD
-                std::vector<int> &this_cond_noop = pm_op.cond_noops.back();
-=======
-                vector<int> &this_cond_noop = op.cond_noops.back();
->>>>>>> f3dcd619
+                vector<int> &this_cond_noop = pm_op.cond_noops.back();
 
                 noop_pc_subsets.clear();
                 noop_eff_subsets.clear();
@@ -712,11 +571,7 @@
                     set_index = set_indices_[noop_pc_subsets[j]];
                     this_cond_noop.push_back(set_index);
                     // these facts are "conditional pcs" for this action
-<<<<<<< HEAD
-                    h_m_table_[set_index].pc_for.push_back(std::make_pair(op.get_id(), noop_index));
-=======
-                    h_m_table_[set_index].pc_for.push_back(make_pair(i, noop_index));
->>>>>>> f3dcd619
+                    h_m_table_[set_index].pc_for.emplace_back(op.get_id(), noop_index);
                 }
 
                 // separator
@@ -743,29 +598,17 @@
                               int var1, int val1,
                               int var2, int val2) const {
     // mutexes can always be safely pruned
-<<<<<<< HEAD
     return !variables[var1].get_fact(val1).is_mutex(
         variables[var2].get_fact(val2));
-=======
-    return !are_mutex(FactPair(var1, val1), FactPair(var2, val2));
->>>>>>> f3dcd619
 }
 
 HMLandmarks::HMLandmarks(const options::Options &opts)
     : LandmarkFactory(opts),
       m_(opts.get<int>("m")) {
-<<<<<<< HEAD
 }
 
 void HMLandmarks::init(const TaskProxy &task_proxy) {
     std::cout << "H_m_Landmarks(" << m_ << ")" << std::endl;
-=======
-    cout << "H_m_Landmarks(" << m_ << ")" << endl;
-    if (!g_axioms.empty()) {
-        cerr << "H_m_Landmarks do not support axioms" << endl;
-        utils::exit_with(ExitCode::UNSUPPORTED);
-    }
->>>>>>> f3dcd619
     // need this to be able to print propositions for debugging
     // already called in global.cc
     //  read_external_inconsistencies();
@@ -774,15 +617,9 @@
         utils::exit_with(ExitCode::UNSUPPORTED);
     }
     // get all the m or less size subsets in the domain
-<<<<<<< HEAD
-    std::vector<std::vector<Fluent>> msets;
+    vector<vector<Fluent>> msets;
     get_m_sets(task_proxy.get_variables(), m_, msets);
-    //  std::cout << "P^m index\tP fluents" << std::endl;
-=======
-    vector<vector<Fluent>> msets;
-    get_m_sets(m_, msets);
     //  cout << "P^m index\tP fluents" << endl;
->>>>>>> f3dcd619
 
     // map each set to an integer
     for (size_t i = 0; i < msets.size(); ++i) {
@@ -799,21 +636,12 @@
 
     // unsatisfied pc counts are now in build pm ops
 
-<<<<<<< HEAD
     build_pm_ops(task_proxy);
-    //  std::cout << "Built P(m) ops, total: " << pm_ops_.size() << "." << std::endl;
+    //  cout << "Built P(m) ops, total: " << pm_ops_.size() << "." << endl;
 }
 
 void HMLandmarks::calc_achievers(const TaskProxy &task_proxy, Exploration &) {
-    std::cout << "Calculating achievers." << std::endl;
-=======
-    build_pm_ops();
-    //  cout << "Built P(m) ops, total: " << pm_ops_.size() << "." << endl;
-}
-
-void HMLandmarks::calc_achievers(Exploration &) {
     cout << "Calculating achievers." << endl;
->>>>>>> f3dcd619
 
     OperatorsProxy operators = task_proxy.get_operators();
     VariablesProxy variables = task_proxy.get_variables();
@@ -832,37 +660,19 @@
             candidates.insert(ops.begin(), ops.end());
         }
 
-<<<<<<< HEAD
         for (int op_id : candidates) {
             FluentSet post = get_operator_postcondition(variables.size(), operators[op_id]);
             FluentSet pre = get_operator_precondition(operators[op_id]);
-=======
-        for (set<int>::iterator cands_it = candidates.begin();
-             cands_it != candidates.end(); ++cands_it) {
-            int op = *cands_it;
-
-            FluentSet post, pre;
-            get_operator_postcondition(op, post);
-            get_operator_precondition(op, pre);
->>>>>>> f3dcd619
             size_t j;
             for (j = 0; j < lmn.vars.size(); ++j) {
-                pair<int, int> lm_val = make_pair(lmn.vars[j], lmn.vals[j]);
+                pair<int, int> lm_val(lmn.vars[j], lmn.vals[j]);
                 // action adds this element of lm as well
                 if (find(post.begin(), post.end(), lm_val) != post.end())
                     continue;
                 size_t k;
                 for (k = 0; k < post.size(); ++k) {
-<<<<<<< HEAD
-                    // TODO(issue635): Use Fact struct right away.
                     if (variables[post[k].first].get_fact(post[k].second).is_mutex(
                             variables[lm_val.first].get_fact(lm_val.second))) {
-=======
-                    if (are_mutex(
-                            // TODO(issue635): Use FactPair struct right away.
-                            FactPair(post[k].first, post[k].second),
-                            FactPair(lm_val.first, lm_val.second))) {
->>>>>>> f3dcd619
                         break;
                     }
                 }
@@ -872,16 +682,8 @@
                 for (k = 0; k < pre.size(); ++k) {
                     // we know that lm_val is not added by the operator
                     // so if it incompatible with the pc, this can't be an achiever
-<<<<<<< HEAD
-                    // TODO(issue635): Use Fact struct right away.
                     if (variables[pre[k].first].get_fact(pre[k].second).is_mutex(
                             variables[lm_val.first].get_fact(lm_val.second))) {
-=======
-                    if (are_mutex(
-                            // TODO(issue635): Use FactPair struct right away.
-                            FactPair(pre[k].first, pre[k].second),
-                            FactPair(lm_val.first, lm_val.second))) {
->>>>>>> f3dcd619
                         break;
                     }
                 }
@@ -948,13 +750,8 @@
 
 void HMLandmarks::compute_h_m_landmarks(const TaskProxy &task_proxy) {
     // get subsets of initial state
-<<<<<<< HEAD
-    std::vector<FluentSet> init_subsets;
+    vector<FluentSet> init_subsets;
     get_m_sets(task_proxy.get_variables(), m_, init_subsets, task_proxy.get_initial_state());
-=======
-    vector<FluentSet> init_subsets;
-    get_m_sets(m_, init_subsets, hacked_initial_state());
->>>>>>> f3dcd619
 
     TriggerSet current_trigger, next_trigger;
 
@@ -1166,22 +963,15 @@
     init(task_proxy);
     compute_h_m_landmarks(task_proxy);
     // now construct landmarks graph
-<<<<<<< HEAD
-    std::vector<FluentSet> goal_subsets;
+    vector<FluentSet> goal_subsets;
     FluentSet g_goal;
     for (FactProxy goal : task_proxy.get_goals()) {
         g_goal.emplace_back(goal.get_variable().get_id(), goal.get_value());
     }
     VariablesProxy variables = task_proxy.get_variables();
     get_m_sets(variables, m_, goal_subsets, g_goal);
-    std::list<int> all_lms;
+    list<int> all_lms;
     for (const FluentSet &goal_subset : goal_subsets) {
-=======
-    vector<FluentSet> goal_subsets;
-    get_m_sets(m_, goal_subsets, g_goal);
-    list<int> all_lms;
-    for (size_t i = 0; i < goal_subsets.size(); ++i) {
->>>>>>> f3dcd619
         /*
            cout << "Goal set: ";
            print_fluentset(goal_subsets[i]);
@@ -1197,17 +987,10 @@
         set_index = set_indices_[goal_subset];
 
         if (h_m_table_[set_index].level == -1) {
-<<<<<<< HEAD
-            std::cout << std::endl << std::endl << "Subset of goal not reachable !!." << std::endl << std::endl << std::endl;
-            std::cout << "Subset is: ";
-            print_fluentset(variables, h_m_table_[set_index].fluents);
-            std::cout << std::endl;
-=======
             cout << endl << endl << "Subset of goal not reachable !!." << endl << endl << endl;
             cout << "Subset is: ";
-            print_fluentset(h_m_table_[set_index].fluents);
+            print_fluentset(variables, h_m_table_[set_index].fluents);
             cout << endl;
->>>>>>> f3dcd619
         }
 
         // set up goals landmarks for processing
@@ -1225,29 +1008,16 @@
          */
     }
     // now make remaining lm nodes
-<<<<<<< HEAD
     for (int lm : all_lms) {
         add_lm_node(lm, false);
-=======
-    for (list<int>::iterator it = all_lms.begin(); it != all_lms.end(); ++it) {
-        add_lm_node(*it, false);
->>>>>>> f3dcd619
     }
     if (use_orders()) {
         // do reduction of graph
         // if f2 is landmark for f1, subtract landmark set of f2 from that of f1
-<<<<<<< HEAD
         for (int f1 : all_lms) {
-            std::list<int> everything_to_remove;
+            list<int> everything_to_remove;
             for (int f2 : h_m_table_[f1].landmarks) {
                 union_with(everything_to_remove, h_m_table_[f2].landmarks);
-=======
-        for (list<int>::iterator f1 = all_lms.begin(); f1 != all_lms.end(); ++f1) {
-            list<int> everything_to_remove;
-            for (list<int>::iterator f2 = h_m_table_[*f1].landmarks.begin();
-                 f2 != h_m_table_[*f1].landmarks.end(); ++f2) {
-                union_with(everything_to_remove, h_m_table_[*f2].landmarks);
->>>>>>> f3dcd619
             }
             set_minus(h_m_table_[f1].landmarks, everything_to_remove);
             // remove necessaries here, otherwise they will be overwritten
@@ -1258,30 +1028,16 @@
 
         // and add the edges
 
-<<<<<<< HEAD
         for (int set_index : all_lms) {
             for (int lm : h_m_table_[set_index].landmarks) {
                 assert(lm_node_table_.find(lm) != lm_node_table_.end());
-=======
-        for (list<int>::iterator it = all_lms.begin(); it != all_lms.end(); ++it) {
-            set_index = *it;
-            for (list<int>::iterator lms_it = h_m_table_[set_index].landmarks.begin();
-                 lms_it != h_m_table_[set_index].landmarks.end(); ++lms_it) {
-                assert(lm_node_table_.find(*lms_it) != lm_node_table_.end());
->>>>>>> f3dcd619
                 assert(lm_node_table_.find(set_index) != lm_node_table_.end());
 
                 edge_add(*lm_node_table_[lm], *lm_node_table_[set_index], EdgeType::natural);
             }
             if (use_orders()) {
-<<<<<<< HEAD
                 for (int gn : h_m_table_[set_index].necessary) {
                     edge_add(*lm_node_table_[gn], *lm_node_table_[set_index], EdgeType::greedy_necessary);
-=======
-                for (list<int>::iterator gn_it = h_m_table_[set_index].necessary.begin();
-                     gn_it != h_m_table_[set_index].necessary.end(); ++gn_it) {
-                    edge_add(*lm_node_table_[*gn_it], *lm_node_table_[set_index], EdgeType::greedy_necessary);
->>>>>>> f3dcd619
                 }
             }
         }
