--- conflicted
+++ resolved
@@ -16,26 +16,19 @@
     LandmarkGraph &lm_graph;
 
     bool landmark_is_leaf(const LandmarkNode &node, const BitsetView &reached) const;
-    bool landmark_needed_again(int id, const GlobalState &state);
+    bool landmark_needed_again(int id, const State &state);
 public:
     explicit LandmarkStatusManager(LandmarkGraph &graph);
 
     BitsetView get_reached_landmarks(const State &state);
 
-<<<<<<< HEAD
-    bool update_lm_status(const State &ancestor_state);
-=======
-    void update_lm_status(const GlobalState &global_state);
+    void update_lm_status(const State &ancestor_state);
     bool dead_end_exists();
->>>>>>> aa1e2c8b
 
     void set_landmarks_for_initial_state(const State &initial_state);
     bool update_reached_lms(const State &parent_ancestor_state,
                             OperatorID op_id,
-<<<<<<< HEAD
                             const State &ancestor_state);
-=======
-                            const GlobalState &global_state);
 
     /*
       TODO:
@@ -52,7 +45,6 @@
       if the desired information does not exist.
      */
     landmark_status get_landmark_status(size_t id) const;
->>>>>>> aa1e2c8b
 };
 }
 
