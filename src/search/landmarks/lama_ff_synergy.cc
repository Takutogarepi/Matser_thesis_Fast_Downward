#include "lama_ff_synergy.h"
#include "../option_parser.h"
#include "../plugin.h"
#include "landmark_factory_rpg_sasp.h"


LamaFFSynergy::HeuristicProxy::HeuristicProxy(LamaFFSynergy *synergy_)
    : Heuristic(Heuristic::default_options()) {
    synergy = synergy_;
    is_first_proxy = false;
}

void LamaFFSynergy::HeuristicProxy::initialize() {
    if (!synergy->initialized) {
        synergy->initialize();
        is_first_proxy = true;
    }
}

<<<<<<< HEAD
LamaFFSynergy::LamaFFSynergy(const Options &opts)
=======
LamaFFSynergy::LamaFFSynergy(const HeuristicOptions &options,
                             LandmarkGraph &lm_graph,
                             bool lm_pref_, bool lm_admissible_, bool lm_optimal_,
                             bool use_action_landmarks_)
>>>>>>> 3c895a8e
    : lama_heuristic_proxy(this), ff_heuristic_proxy(this),
      lm_pref(opts.get<bool>("pref")),
      lm_admissible(opts.get<bool>("admissible")),
      lm_optimal(opts.get<bool>("optimal")),
      use_action_landmarks(opts.get<bool>("alm")) {
    cout << "Initializing LAMA-FF Synergy Object" << endl;
    lama_heuristic =
        new LandmarkCountHeuristic(opts);
    //lama_heuristic->initialize(); // must be called here explicitly
    exploration = lama_heuristic->get_exploration();
    initialized = false;
}

void LamaFFSynergy::get_lama_preferred_operators(std::vector<const Operator *> &result) {
    result.insert(result.end(),
                  lama_preferred_operators.begin(),
                  lama_preferred_operators.end());
}

void LamaFFSynergy::get_ff_preferred_operators(std::vector<const Operator *> &result) {
    result.insert(result.end(),
                  ff_preferred_operators.begin(),
                  ff_preferred_operators.end());
}

void LamaFFSynergy::compute_heuristics(const State &state) {
    /* Compute heuristics and pref. ops. and store results;
       actual work is delegated to the heuristics. */

    exploration->set_recompute_heuristic();
    lama_preferred_operators.clear();
    ff_preferred_operators.clear();

    lama_heuristic->evaluate(state);
    if (!lama_heuristic->is_dead_end()) {
        lama_heuristic_value = lama_heuristic->get_heuristic();
        lama_heuristic->get_preferred_operators(lama_preferred_operators);
    } else {
        lama_heuristic_value = -1;
    }

    exploration->evaluate(state);
    if (!exploration->is_dead_end()) {
        ff_heuristic_value = exploration->get_heuristic();
        exploration->get_preferred_operators(ff_preferred_operators);
    } else {
        ff_heuristic_value = -1;
    }
}

bool LamaFFSynergy::lama_reach_state(const State &parent_state,
                                     const Operator &op, const State &state) {
    return lama_heuristic->reach_state(parent_state, op, state);
}

<<<<<<< HEAD
static Synergy *_parse(OptionParser &parser) {
    Synergy *syn = new Synergy;
    parser.add_option<LandmarksGraph *>("lm_graph");
    parser.add_option<bool>("admissible", false, "get admissible estimate");
    parser.add_option<bool>("optimal", false, "optimal cost sharing");
    parser.add_option<bool>("alm", true, "use action landmarks");
    Heuristic::add_options_to_parser(parser);

    Options opts = parser.parse();
    if (parser.dry_run())
        return 0;
=======
void
LamaFFSynergy::create_heuristics(const std::vector<string> &config,
                                 int start, int &end,
                                 vector<Heuristic *> &heuristics) {
    bool lm_admissible_ = false;
    bool lm_optimal_ = false;
    bool use_action_landmarks_ = true;
    HeuristicOptions common_options;

    if (config[start + 1] != "(")
        throw ParseError(start + 1);

    LandmarkGraph *lm_graph = OptionParser::instance()->parse_lm_graph(
        config, start + 2, end, false);
    ++end;

    if (lm_graph == 0)
        throw ParseError(start);

    if (config[end] != ")") {
        end++;
        NamedOptionParser option_parser;

        common_options.add_option_to_parser(option_parser);

        option_parser.add_bool_option("admissible",
                                      &lm_admissible_,
                                      "get admissible estimate");
        option_parser.add_bool_option("optimal",
                                      &lm_optimal_,
                                      "optimal cost sharing");
        option_parser.add_bool_option("alm",
                                      &use_action_landmarks_,
                                      "use action landmarks");
        option_parser.parse_options(config, end, end, false);
        ++end;
    }
    if (config[end] != ")")
        throw ParseError(end);
>>>>>>> 3c895a8e

    bool lm_pref_ = true; // this will always be the case because it
                          // does not make sense to use the synergy without
                          // using lm preferred operators
    opts.set("pref", lm_pref_);

    LamaFFSynergy *lama_ff_synergy =
        new LamaFFSynergy(opts);

    syn->heuristics.push_back(lama_ff_synergy->get_lama_heuristic_proxy());
    syn->heuristics.push_back(lama_ff_synergy->get_ff_heuristic_proxy());
    return syn;
}

static Plugin<Synergy> _plugin("lm_ff_syn", _parse);<|MERGE_RESOLUTION|>--- conflicted
+++ resolved
@@ -17,14 +17,7 @@
     }
 }
 
-<<<<<<< HEAD
 LamaFFSynergy::LamaFFSynergy(const Options &opts)
-=======
-LamaFFSynergy::LamaFFSynergy(const HeuristicOptions &options,
-                             LandmarkGraph &lm_graph,
-                             bool lm_pref_, bool lm_admissible_, bool lm_optimal_,
-                             bool use_action_landmarks_)
->>>>>>> 3c895a8e
     : lama_heuristic_proxy(this), ff_heuristic_proxy(this),
       lm_pref(opts.get<bool>("pref")),
       lm_admissible(opts.get<bool>("admissible")),
@@ -80,10 +73,9 @@
     return lama_heuristic->reach_state(parent_state, op, state);
 }
 
-<<<<<<< HEAD
 static Synergy *_parse(OptionParser &parser) {
     Synergy *syn = new Synergy;
-    parser.add_option<LandmarksGraph *>("lm_graph");
+    parser.add_option<LandmarkGraph *>("lm_graph");
     parser.add_option<bool>("admissible", false, "get admissible estimate");
     parser.add_option<bool>("optimal", false, "optimal cost sharing");
     parser.add_option<bool>("alm", true, "use action landmarks");
@@ -92,47 +84,6 @@
     Options opts = parser.parse();
     if (parser.dry_run())
         return 0;
-=======
-void
-LamaFFSynergy::create_heuristics(const std::vector<string> &config,
-                                 int start, int &end,
-                                 vector<Heuristic *> &heuristics) {
-    bool lm_admissible_ = false;
-    bool lm_optimal_ = false;
-    bool use_action_landmarks_ = true;
-    HeuristicOptions common_options;
-
-    if (config[start + 1] != "(")
-        throw ParseError(start + 1);
-
-    LandmarkGraph *lm_graph = OptionParser::instance()->parse_lm_graph(
-        config, start + 2, end, false);
-    ++end;
-
-    if (lm_graph == 0)
-        throw ParseError(start);
-
-    if (config[end] != ")") {
-        end++;
-        NamedOptionParser option_parser;
-
-        common_options.add_option_to_parser(option_parser);
-
-        option_parser.add_bool_option("admissible",
-                                      &lm_admissible_,
-                                      "get admissible estimate");
-        option_parser.add_bool_option("optimal",
-                                      &lm_optimal_,
-                                      "optimal cost sharing");
-        option_parser.add_bool_option("alm",
-                                      &use_action_landmarks_,
-                                      "use action landmarks");
-        option_parser.parse_options(config, end, end, false);
-        ++end;
-    }
-    if (config[end] != ")")
-        throw ParseError(end);
->>>>>>> 3c895a8e
 
     bool lm_pref_ = true; // this will always be the case because it
                           // does not make sense to use the synergy without
