#ifndef CEGAR_ABSTRACT_STATE_H
#define CEGAR_ABSTRACT_STATE_H

#include "domains.h"
#include "transition.h"

#include "../task_proxy.h"

#include <string>
#include <utility>
#include <vector>

namespace cegar {
class AbstractState;
class Node;

using Transitions = std::vector<Transition>;

// To save space we store self-loops (operator indices) separately.
using Loops = std::vector<int>;

class AbstractSearchInfo {
    int g;
    Transition incoming_transition;

    static const int UNDEFINED_OPERATOR;

public:
    AbstractSearchInfo()
        : incoming_transition(UNDEFINED_OPERATOR, nullptr) {
        reset();
    }

    ~AbstractSearchInfo() = default;

    void reset() {
        g = std::numeric_limits<int>::max();
        incoming_transition = Transition(UNDEFINED_OPERATOR, nullptr);
    }

    void decrease_g_value_to(int new_g) {
        assert(new_g <= g);
        g = new_g;
    }

    int get_g_value() const {
        return g;
    }

    void set_incoming_transition(const Transition &transition) {
        incoming_transition = transition;
    }

    const Transition &get_incoming_transition() const {
        assert(incoming_transition.op_id != UNDEFINED_OPERATOR &&
               incoming_transition.target);
        return incoming_transition;
    }
};

class AbstractState {
    // Since the abstraction owns the state we don't need AbstractTask.
    const TaskProxy &task_proxy;

    // Abstract domains for all variables.
    Domains domains;

    // This state's node in the refinement hierarchy.
    Node *node;

    // Transitions from and to other abstract states.
    Transitions incoming_transitions;
    Transitions outgoing_transitions;

    // Self-loops.
    Loops loops;

    AbstractSearchInfo search_info;

    // Construct instances with factory methods.
    AbstractState(
        const TaskProxy &task_proxy, const Domains &domains, Node *node);

    void remove_non_looping_transition(
        Transitions &transitions, int op_id, AbstractState *other);

    bool is_more_general_than(const AbstractState &other) const;

public:
<<<<<<< HEAD
    ~AbstractState() = default;

    AbstractState(const AbstractState &) = delete;
    AbstractState &operator=(const AbstractState &) = delete;

    AbstractState(AbstractState &&other);

    void add_outgoing_transition(int op_id, AbstractState *target);
    void add_incoming_transition(int op_id, AbstractState *src);
    void add_loop(int op_id);

    void remove_incoming_transition(int op_id, AbstractState *other);
    void remove_outgoing_transition(int op_id, AbstractState *other);

    bool domains_intersect(const AbstractState *other, int var) const;

=======
>>>>>>> a32f5fa0
    // Return the size of var's abstract domain for this state.
    int count(int var) const;

    bool contains(FactProxy fact) const;
    bool contains(int var, int value) const;

    // Return the abstract state in which applying "op" leads to this state.
    AbstractState regress(OperatorProxy op) const;

    /*
      Split this state into two new states by separating the "wanted" values
      from the other values in the abstract domain and return the resulting two
      new states.
    */
    std::pair<AbstractState *, AbstractState *> split(
        int var, const std::vector<int> &wanted);

    bool includes(const State &concrete_state) const;

    void set_h_value(int new_h);
    int get_h_value() const;

    const Transitions &get_outgoing_transitions() const {
        return outgoing_transitions;
    }

    const Transitions &get_incoming_transitions() const {
        return incoming_transitions;
    }

    const Loops &get_loops() const {
        return loops;
    }

    AbstractSearchInfo &get_search_info() {return search_info; }

    friend std::ostream &operator<<(std::ostream &os, const AbstractState &state) {
        return os << state.domains;
    }

    /*
      Create the initial unrefined abstract state on the heap. Must be deleted
      by the caller.

      TODO: Return unique_ptr?
    */
    static AbstractState *get_trivial_abstract_state(
        const TaskProxy &task_proxy, Node *root_node);

    // Create the Cartesian set that corresponds to the given fact conditions.
    static AbstractState get_abstract_state(
        const TaskProxy &task_proxy, const ConditionsProxy &conditions);
};
}

#endif<|MERGE_RESOLUTION|>--- conflicted
+++ resolved
@@ -87,14 +87,6 @@
     bool is_more_general_than(const AbstractState &other) const;
 
 public:
-<<<<<<< HEAD
-    ~AbstractState() = default;
-
-    AbstractState(const AbstractState &) = delete;
-    AbstractState &operator=(const AbstractState &) = delete;
-
-    AbstractState(AbstractState &&other);
-
     void add_outgoing_transition(int op_id, AbstractState *target);
     void add_incoming_transition(int op_id, AbstractState *src);
     void add_loop(int op_id);
@@ -104,8 +96,6 @@
 
     bool domains_intersect(const AbstractState *other, int var) const;
 
-=======
->>>>>>> a32f5fa0
     // Return the size of var's abstract domain for this state.
     int count(int var) const;
 
