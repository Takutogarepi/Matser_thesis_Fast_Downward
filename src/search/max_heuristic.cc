#include "max_heuristic.h"

#include "global_operator.h"
#include "global_state.h"
#include "option_parser.h"
#include "plugin.h"

#include <cassert>
#include <vector>
using namespace std;




/*
  TODO: At the time of this writing, this shares huge amounts of code
        with h^add, and the two should be refactored so that the
        common code is only included once, in so far as this is
        possible without sacrificing run-time. We may want to avoid
        virtual calls in the inner-most loops; maybe a templated
        strategy pattern is an option. Right now, the only differences
        to the h^add code are the use of max() instead of add() and
        the lack of preferred operator support (but we might actually
        reintroduce that if it doesn't hurt performance too much).
 */

// construction and destruction
HSPMaxHeuristic::HSPMaxHeuristic(const Options &opts)
    : RelaxationHeuristic(opts) {
}

HSPMaxHeuristic::~HSPMaxHeuristic() {
}

// initialization
void HSPMaxHeuristic::initialize() {
    cout << "Initializing HSP max heuristic..." << endl;
    RelaxationHeuristic::initialize();
}

// heuristic computation
void HSPMaxHeuristic::setup_exploration_queue() {
    queue.clear();

    for (size_t var = 0; var < propositions.size(); ++var) {
        for (size_t value = 0; value < propositions[var].size(); ++value) {
            Proposition &prop = propositions[var][value];
            prop.cost = -1;
        }
    }

    // Deal with operators and axioms without preconditions.
    for (size_t i = 0; i < unary_operators.size(); ++i) {
        UnaryOperator &op = unary_operators[i];
        op.unsatisfied_preconditions = op.precondition.size();
        op.cost = op.base_cost; // will be increased by precondition costs

        if (op.unsatisfied_preconditions == 0)
            enqueue_if_necessary(op.effect, op.base_cost);
    }
}

<<<<<<< HEAD
void HSPMaxHeuristic::setup_exploration_queue_state(const GlobalState &state) {
    for (int var = 0; var < propositions.size(); var++) {
=======
void HSPMaxHeuristic::setup_exploration_queue_state(const State &state) {
    for (size_t var = 0; var < propositions.size(); ++var) {
>>>>>>> e298f909
        Proposition *init_prop = &propositions[var][state[var]];
        enqueue_if_necessary(init_prop, 0);
    }
}

void HSPMaxHeuristic::relaxed_exploration() {
    int unsolved_goals = goal_propositions.size();
    while (!queue.empty()) {
        pair<int, Proposition *> top_pair = queue.pop();
        int distance = top_pair.first;
        Proposition *prop = top_pair.second;
        int prop_cost = prop->cost;
        assert(prop_cost <= distance);
        if (prop_cost < distance)
            continue;
        if (prop->is_goal && --unsolved_goals == 0)
            return;
        const vector<UnaryOperator *> &triggered_operators =
            prop->precondition_of;
        for (size_t i = 0; i < triggered_operators.size(); ++i) {
            UnaryOperator *unary_op = triggered_operators[i];
            --unary_op->unsatisfied_preconditions;
            unary_op->cost = max(unary_op->cost,
                                 unary_op->base_cost + prop_cost);
            assert(unary_op->unsatisfied_preconditions >= 0);
            if (unary_op->unsatisfied_preconditions == 0)
                enqueue_if_necessary(unary_op->effect, unary_op->cost);
        }
    }
}

int HSPMaxHeuristic::compute_heuristic(const GlobalState &state) {
    setup_exploration_queue();
    setup_exploration_queue_state(state);
    relaxed_exploration();

    int total_cost = 0;
    for (size_t i = 0; i < goal_propositions.size(); ++i) {
        int prop_cost = goal_propositions[i]->cost;
        if (prop_cost == -1)
            return DEAD_END;
        total_cost = max(total_cost, prop_cost);
    }

    return total_cost;
}

static Heuristic *_parse(OptionParser &parser) {
    parser.document_synopsis("Max heuristic", "");
    parser.document_language_support("action costs", "supported");
    parser.document_language_support("conditional effects", "supported");
    parser.document_language_support(
        "axioms",
        "supported (in the sense that the planner won't complain -- "
        "handling of axioms might be very stupid "
        "and even render the heuristic unsafe)");
    parser.document_property("admissible", "yes for tasks without axioms");
    parser.document_property("consistent", "yes for tasks without axioms");
    parser.document_property("safe", "yes for tasks without axioms");
    parser.document_property("preferred operators", "no");

    Heuristic::add_options_to_parser(parser);
    Options opts = parser.parse();

    if (parser.dry_run())
        return 0;
    else
        return new HSPMaxHeuristic(opts);
}


static Plugin<Heuristic> _plugin("hmax", _parse);<|MERGE_RESOLUTION|>--- conflicted
+++ resolved
@@ -60,13 +60,8 @@
     }
 }
 
-<<<<<<< HEAD
 void HSPMaxHeuristic::setup_exploration_queue_state(const GlobalState &state) {
-    for (int var = 0; var < propositions.size(); var++) {
-=======
-void HSPMaxHeuristic::setup_exploration_queue_state(const State &state) {
     for (size_t var = 0; var < propositions.size(); ++var) {
->>>>>>> e298f909
         Proposition *init_prop = &propositions[var][state[var]];
         enqueue_if_necessary(init_prop, 0);
     }
