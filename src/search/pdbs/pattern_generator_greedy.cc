#include "pattern_generator_greedy.h"

<<<<<<< HEAD
#include "pattern_information.h"
=======
#include "utils.h"
#include "validation.h"
>>>>>>> 20211b2e

#include "../option_parser.h"
#include "../plugin.h"
#include "../task_proxy.h"

#include "../task_utils/variable_order_finder.h"
#include "../utils/logging.h"
#include "../utils/math.h"
#include "../utils/timer.h"

#include <iostream>

using namespace std;

namespace pdbs {
PatternGeneratorGreedy::PatternGeneratorGreedy(const Options &opts)
    : PatternGeneratorGreedy(opts.get<int>("max_states")) {
}

PatternGeneratorGreedy::PatternGeneratorGreedy(int max_states)
    : max_states(max_states) {
}

<<<<<<< HEAD
PatternInformation PatternGeneratorGreedy::generate(const shared_ptr<AbstractTask> &task) {
=======
Pattern PatternGeneratorGreedy::generate(const shared_ptr<AbstractTask> &task) {
    utils::Timer timer;
    cout << "Generating a pattern using the greedy generator..." << endl;
>>>>>>> 20211b2e
    TaskProxy task_proxy(*task);
    shared_ptr<Pattern> pattern;
    variable_order_finder::VariableOrderFinder order(task_proxy, variable_order_finder::GOAL_CG_LEVEL);
    VariablesProxy variables = task_proxy.get_variables();

    int size = 1;
    while (true) {
        if (order.done())
            break;
        int next_var_id = order.next();
        VariableProxy next_var = variables[next_var_id];
        int next_var_size = next_var.get_domain_size();

        if (!utils::is_product_within_limit(size, next_var_size, max_states))
            break;

        pattern->push_back(next_var_id);
        size *= next_var_size;
    }
<<<<<<< HEAD
    cout << "Greedy pattern: " << pattern << endl;
    return PatternInformation(task_proxy, pattern);
=======

    validate_and_normalize_pattern(task_proxy, pattern);
    dump_pattern_generation_statistics(
        task_proxy, "Greedy generator", timer(), pattern);
    return pattern;
>>>>>>> 20211b2e
}

static shared_ptr<PatternGenerator> _parse(OptionParser &parser) {
    parser.add_option<int>(
        "max_states",
        "maximal number of abstract states in the pattern database.",
        "1000000",
        Bounds("1", "infinity"));

    Options opts = parser.parse();
    if (parser.dry_run())
        return nullptr;

    return make_shared<PatternGeneratorGreedy>(opts);
}

static Plugin<PatternGenerator> _plugin("greedy", _parse);
}<|MERGE_RESOLUTION|>--- conflicted
+++ resolved
@@ -1,11 +1,8 @@
 #include "pattern_generator_greedy.h"
 
-<<<<<<< HEAD
 #include "pattern_information.h"
-=======
 #include "utils.h"
 #include "validation.h"
->>>>>>> 20211b2e
 
 #include "../option_parser.h"
 #include "../plugin.h"
@@ -29,13 +26,9 @@
     : max_states(max_states) {
 }
 
-<<<<<<< HEAD
 PatternInformation PatternGeneratorGreedy::generate(const shared_ptr<AbstractTask> &task) {
-=======
-Pattern PatternGeneratorGreedy::generate(const shared_ptr<AbstractTask> &task) {
     utils::Timer timer;
     cout << "Generating a pattern using the greedy generator..." << endl;
->>>>>>> 20211b2e
     TaskProxy task_proxy(*task);
     shared_ptr<Pattern> pattern;
     variable_order_finder::VariableOrderFinder order(task_proxy, variable_order_finder::GOAL_CG_LEVEL);
@@ -55,16 +48,11 @@
         pattern->push_back(next_var_id);
         size *= next_var_size;
     }
-<<<<<<< HEAD
-    cout << "Greedy pattern: " << pattern << endl;
+
+    validate_and_normalize_pattern(task_proxy, *pattern);
+    dump_pattern_generation_statistics(
+        task_proxy, "Greedy generator", timer(), *pattern);
     return PatternInformation(task_proxy, pattern);
-=======
-
-    validate_and_normalize_pattern(task_proxy, pattern);
-    dump_pattern_generation_statistics(
-        task_proxy, "Greedy generator", timer(), pattern);
-    return pattern;
->>>>>>> 20211b2e
 }
 
 static shared_ptr<PatternGenerator> _parse(OptionParser &parser) {
