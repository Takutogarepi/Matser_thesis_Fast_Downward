--- conflicted
+++ resolved
@@ -54,12 +54,7 @@
       statistics(log),
       cost_type(opts.get<OperatorCost>("cost_type")),
       is_unit_cost(task_properties::is_unit_cost(task_proxy)),
-<<<<<<< HEAD
-      max_time(opts.get<double>("max_time")),
-      verbosity(utils::get_verbosity_from_options(opts)) {
-=======
       max_time(opts.get<double>("max_time")) {
->>>>>>> 72fc1967
     if (opts.get<int>("bound") < 0) {
         cerr << "error: negative cost bound " << opts.get<int>("bound") << endl;
         utils::exit_with(ExitCode::SEARCH_INPUT_ERROR);
