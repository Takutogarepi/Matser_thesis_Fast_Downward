#ifndef ENFORCED_HILL_CLIMBING_SEARCH_H
#define ENFORCED_HILL_CLIMBING_SEARCH_H

#include "evaluation_context.h"
#include "search_engine.h"

#include "open_lists/open_list.h"

#include <map>
#include <memory>
#include <set>
#include <utility>
#include <vector>

class Options;

<<<<<<< HEAD
namespace GEvaluator {
class GEvaluator;
}

using OpenListEntryEHC = std::pair<StateID, std::pair<int, const GlobalOperator *>>;

=======
>>>>>>> 633821ac
enum class PreferredUsage {
    PRUNE_BY_PREFERRED,
    RANK_PREFERRED_FIRST
};

/*
  Enforced hill-climbing with deferred evaluation.

  TODO: We should test if this lazy implementation really has any benefits over
  an eager one. We hypothesize that both versions need to evaluate and store
  the same states anyways.
*/
class EnforcedHillClimbingSearch : public SearchEngine {
    std::vector<const GlobalOperator *> get_successors(
        EvaluationContext &eval_context);
    void expand(EvaluationContext &eval_context);
    void reach_state(
        const GlobalState &parent, const GlobalOperator &op,
        const GlobalState &state);
    SearchStatus ehc();

<<<<<<< HEAD
    OpenList<OpenListEntryEHC> *open_list;
    GEvaluator::GEvaluator *g_evaluator;
=======
    std::unique_ptr<EdgeOpenList> open_list;
>>>>>>> 633821ac

    Heuristic *heuristic;
    std::vector<Heuristic *> preferred_operator_heuristics;
    std::set<Heuristic *> heuristics;
    bool use_preferred;
    PreferredUsage preferred_usage;

    EvaluationContext current_eval_context;
    int current_phase_start_g;

    // Statistics
    std::map<int, std::pair<int, int>> d_counts;
    int num_ehc_phases;
    int last_num_expanded;

protected:
    virtual void initialize() override;
    virtual SearchStatus step() override;

public:
    explicit EnforcedHillClimbingSearch(const Options &opts);
    virtual ~EnforcedHillClimbingSearch() override;

    virtual void print_statistics() const override;
};

#endif<|MERGE_RESOLUTION|>--- conflicted
+++ resolved
@@ -14,15 +14,6 @@
 
 class Options;
 
-<<<<<<< HEAD
-namespace GEvaluator {
-class GEvaluator;
-}
-
-using OpenListEntryEHC = std::pair<StateID, std::pair<int, const GlobalOperator *>>;
-
-=======
->>>>>>> 633821ac
 enum class PreferredUsage {
     PRUNE_BY_PREFERRED,
     RANK_PREFERRED_FIRST
@@ -44,12 +35,7 @@
         const GlobalState &state);
     SearchStatus ehc();
 
-<<<<<<< HEAD
-    OpenList<OpenListEntryEHC> *open_list;
-    GEvaluator::GEvaluator *g_evaluator;
-=======
     std::unique_ptr<EdgeOpenList> open_list;
->>>>>>> 633821ac
 
     Heuristic *heuristic;
     std::vector<Heuristic *> preferred_operator_heuristics;
