--- conflicted
+++ resolved
@@ -14,11 +14,6 @@
 class GEvaluator;
 class Options;
 
-<<<<<<< HEAD
-=======
-typedef std::pair<StateID, std::pair<int, const GlobalOperator * >> OpenListEntryEHC;
-
->>>>>>> b908d97a
 enum class PreferredUsage {
     PRUNE_BY_PREFERRED,
     RANK_PREFERRED_FIRST
