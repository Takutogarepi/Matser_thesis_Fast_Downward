--- conflicted
+++ resolved
@@ -28,39 +28,27 @@
 void RelaxationHeuristic::initialize() {
     // Build propositions.
     int prop_id = 0;
-<<<<<<< HEAD
     Variables vars = task.get_variables();
     int num_vars = vars.size();
     propositions.resize(num_vars);
     for (int var = 0; var < num_vars; var++) {
         int num_values = vars[var].get_domain_size();
         for (int value = 0; value < num_values; value++)
-=======
-    propositions.resize(g_variable_domain.size());
-    for (size_t var = 0; var < g_variable_domain.size(); ++var) {
-        for (int value = 0; value < g_variable_domain[var]; ++value)
->>>>>>> 30f2ee60
             propositions[var].push_back(Proposition(prop_id++));
     }
 
     // Build goal propositions.
-<<<<<<< HEAD
     Goals goals = task.get_goals();
     int num_goals = goals.size();
     for (int i = 0; i < num_goals; i++) {
         Fact goal = goals[i];
         int var = goal.get_var_id();
         int val = goal.get_value();
-=======
-    for (size_t i = 0; i < g_goal.size(); ++i) {
-        int var = g_goal[i].first, val = g_goal[i].second;
->>>>>>> 30f2ee60
         propositions[var][val].is_goal = true;
         goal_propositions.push_back(&propositions[var][val]);
     }
 
     // Build unary operators for operators and axioms.
-<<<<<<< HEAD
     Operators operators = task.get_operators();
     int num_operators = operators.size();
     for (int i = 0; i < num_operators; i++)
@@ -69,12 +57,6 @@
     int num_axioms = axioms.size();
     for (int i = 0; i < num_axioms; i++)
         build_unary_operators(axioms[i], -1);
-=======
-    for (size_t i = 0; i < g_operators.size(); ++i)
-        build_unary_operators(g_operators[i], i);
-    for (size_t i = 0; i < g_axioms.size(); ++i)
-        build_unary_operators(g_axioms[i], -1);
->>>>>>> 30f2ee60
 
     // Simplify unary operators.
     simplify();
@@ -89,7 +71,6 @@
 
 void RelaxationHeuristic::build_unary_operators(const Operator &op, int op_no) {
     int base_cost = get_adjusted_cost(op);
-<<<<<<< HEAD
     vector<Proposition *> precondition_props;
     Preconditions preconditions = op.get_preconditions();
     int num_preconditions = preconditions.size();
@@ -108,25 +89,6 @@
         for (int j = 0; j < num_eff_conds; ++j) {
             Fact eff_cond = eff_conds[j];
             precondition_props.push_back(&propositions[eff_cond.get_var_id()][eff_cond.get_value()]);
-=======
-    const vector<GlobalCondition> &preconditions = op.get_preconditions();
-    const vector<GlobalEffect> &effects = op.get_effects();
-    vector<Proposition *> precondition;
-    for (size_t i = 0; i < preconditions.size(); ++i) {
-        assert(in_bounds(preconditions[i].var, g_variable_domain));
-        assert(preconditions[i].val >= 0 && preconditions[i].val < g_variable_domain[preconditions[i].var]);
-        precondition.push_back(&propositions[preconditions[i].var][preconditions[i].val]);
-    }
-    for (size_t i = 0; i < effects.size(); ++i) {
-        assert(in_bounds(effects[i].var, g_variable_domain));
-        assert(effects[i].val >= 0 && effects[i].val < g_variable_domain[effects[i].var]);
-        Proposition *effect = &propositions[effects[i].var][effects[i].val];
-        const vector<GlobalCondition> &eff_cond = effects[i].conditions;
-        for (size_t j = 0; j < eff_cond.size(); ++j) {
-            assert(in_bounds(eff_cond[j].var, g_variable_domain));
-            assert(eff_cond[j].val >= 0 && eff_cond[j].val < g_variable_domain[eff_cond[j].var]);
-            precondition.push_back(&propositions[eff_cond[j].var][eff_cond[j].val]);
->>>>>>> 30f2ee60
         }
         unary_operators.push_back(UnaryOperator(precondition_props, effect_prop, op_no, base_cost));
         precondition_props.erase(precondition_props.end() - eff_conds.size(), precondition_props.end());
