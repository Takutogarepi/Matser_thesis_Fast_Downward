--- conflicted
+++ resolved
@@ -71,15 +71,9 @@
         assert(in_bounds(effects[i].var, g_variable_domain));
         assert(effects[i].val >= 0 && effects[i].val < g_variable_domain[effects[i].var]);
         Proposition *effect = &propositions[effects[i].var][effects[i].val];
-<<<<<<< HEAD
         const vector<GlobalCondition> &eff_cond = effects[i].conditions;
-        for (int j = 0; j < eff_cond.size(); j++) {
-            assert(eff_cond[j].var >= 0 && eff_cond[j].var < g_variable_domain.size());
-=======
-        const vector<Condition> &eff_cond = effects[i].conditions;
         for (size_t j = 0; j < eff_cond.size(); ++j) {
             assert(in_bounds(eff_cond[j].var, g_variable_domain));
->>>>>>> e298f909
             assert(eff_cond[j].val >= 0 && eff_cond[j].val < g_variable_domain[eff_cond[j].var]);
             precondition.push_back(&propositions[eff_cond[j].var][eff_cond[j].val]);
         }
