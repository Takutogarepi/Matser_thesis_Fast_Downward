#include "stubborn_sets.h"

#include "../task_tools.h"

#include <algorithm>
#include <cassert>

using namespace std;

namespace stubborn_sets {
// TODO consider moving this to a more central position or implementing it in FactProxy.
static inline Fact get_fact(FactProxy fact_proxy) {
    int var_id = fact_proxy.get_variable().get_id();
    int value = fact_proxy.get_value();
    return Fact(var_id, value);
}

struct SortFactsByVariable {
    bool operator()(const FactPair &lhs, const FactPair &rhs) {
        return lhs.var < rhs.var;
    }
};

// Relies on both fact sets being sorted by variable.
bool contain_conflicting_fact(const vector<FactPair> &facts1,
                              const vector<FactPair> &facts2) {
    auto facts1_it = facts1.begin();
    auto facts2_it = facts2.begin();
    while (facts1_it != facts1.end() && facts2_it != facts2.end()) {
        if (facts1_it->var < facts2_it->var) {
            ++facts1_it;
        } else if (facts1_it->var > facts2_it->var) {
            ++facts2_it;
        } else {
            if (facts1_it->value != facts2_it->value)
                return true;
            ++facts1_it;
            ++facts2_it;
        }
    }
    return false;
}

<<<<<<< HEAD
=======
template<typename T>
vector<FactPair> get_sorted_fact_set(const vector<T> &facts) {
    vector<FactPair> result;
    for (const T &fact : facts) {
        result.emplace_back(fact.var, fact.val);
    }
    sort(result.begin(), result.end(), SortFactsByVariable());
    return result;
}

>>>>>>> e7a72f2b
StubbornSets::StubbornSets()
    : num_unpruned_successors_generated(0),
      num_pruned_successors_generated(0) {
    verify_no_axioms(task_proxy);
    verify_no_conditional_effects(task_proxy);
    compute_sorted_operators();
    compute_achievers();
}

Fact StubbornSets::find_unsatisfied_goal(const State &state) {
    for (FactProxy goal : task_proxy.get_goals()) {
        int goal_var_id = goal.get_variable().get_id();
        if (state[goal_var_id] != goal)
            return get_fact(goal);
    }
    return Fact(-1, -1);
}

Fact StubbornSets::find_unsatisfied_precondition(OperatorProxy op,
                                                 const State &state) {
    for (FactProxy precondition : op.get_preconditions()) {
        int var_id = precondition.get_variable().get_id();
        if (state[var_id] != precondition)
            return get_fact(precondition);
    }
    return Fact(-1, -1);
}

// Relies on op_preconds and op_effects being sorted by variable.
bool StubbornSets::can_disable(OperatorProxy op1, OperatorProxy op2) {
    return contain_conflicting_fact(sorted_op_effects[op1.get_id()],
                                    sorted_op_preconditions[op2.get_id()]);
}

// Relies on op_effect being sorted by variable.
bool StubbornSets::can_conflict(OperatorProxy op1, OperatorProxy op2) {
    return contain_conflicting_fact(sorted_op_effects[op1.get_id()],
                                    sorted_op_effects[op2.get_id()]);
}

void StubbornSets::compute_sorted_operators() {
    assert(sorted_op_preconditions.empty());
    assert(sorted_op_effects.empty());

    for (const OperatorProxy op : task_proxy.get_operators()) {
        vector<Fact> preconditions;
        for (const FactProxy pre : op.get_preconditions()) {
            preconditions.push_back(get_fact(pre));
        }
        sort(preconditions.begin(), preconditions.end(), SortFactsByVariable());
        sorted_op_preconditions.push_back(preconditions);

        vector<Fact> effects;
        for (const EffectProxy eff : op.get_effects()) {
            effects.push_back(get_fact(eff.get_fact()));
        }
        sort(effects.begin(), effects.end(), SortFactsByVariable());
        sorted_op_effects.push_back(effects);
    }
}

void StubbornSets::compute_achievers() {
    VariablesProxy vars = task_proxy.get_variables();
    achievers.reserve(vars.size());
    for (const VariableProxy var : vars) {
        achievers.push_back(vector<vector<int>>(var.get_domain_size()));
    }

    for (const OperatorProxy op : task_proxy.get_operators()) {
        for (const EffectProxy effect : op.get_effects()) {
            FactProxy fact = effect.get_fact();
            int var_id = fact.get_variable().get_id();
            int value = fact.get_value();
            achievers[var_id][value].push_back(op.get_id());
        }
    }
}

bool StubbornSets::mark_as_stubborn(int op_no) {
    if (!stubborn[op_no]) {
        stubborn[op_no] = true;
        stubborn_queue.push_back(op_no);
        return true;
    }
    return false;
}

void StubbornSets::prune_operators(
    const State &state, vector<OperatorProxy> &ops) {
    num_unpruned_successors_generated += ops.size();

    // Clear stubborn set from previous call.
    stubborn.clear();
    stubborn.assign(task_proxy.get_operators().size(), false);
    assert(stubborn_queue.empty());

    initialize_stubborn_set(state);
    /* Iteratively insert operators to stubborn according to the
       definition of strong stubborn sets until a fixpoint is reached. */
    while (!stubborn_queue.empty()) {
        int op_no = stubborn_queue.back();
        stubborn_queue.pop_back();
        OperatorProxy op = task_proxy.get_operators()[op_no];
        handle_stubborn_operator(state, op);
    }

    // Now check which applicable operators are in the stubborn set.
    vector<OperatorProxy> remaining_ops;
    remaining_ops.reserve(ops.size());
    for (OperatorProxy op : ops) {
        if (stubborn[op.get_id()])
            remaining_ops.push_back(op);
    }
    if (remaining_ops.size() != ops.size()) {
        ops.swap(remaining_ops);
    }

    num_pruned_successors_generated += ops.size();
}

void StubbornSets::print_statistics() const {
    cout << "total successors before partial-order reduction: "
         << num_unpruned_successors_generated << endl
         << "total successors after partial-order reduction: "
         << num_pruned_successors_generated << endl;
}
}<|MERGE_RESOLUTION|>--- conflicted
+++ resolved
@@ -8,13 +8,6 @@
 using namespace std;
 
 namespace stubborn_sets {
-// TODO consider moving this to a more central position or implementing it in FactProxy.
-static inline Fact get_fact(FactProxy fact_proxy) {
-    int var_id = fact_proxy.get_variable().get_id();
-    int value = fact_proxy.get_value();
-    return Fact(var_id, value);
-}
-
 struct SortFactsByVariable {
     bool operator()(const FactPair &lhs, const FactPair &rhs) {
         return lhs.var < rhs.var;
@@ -41,19 +34,6 @@
     return false;
 }
 
-<<<<<<< HEAD
-=======
-template<typename T>
-vector<FactPair> get_sorted_fact_set(const vector<T> &facts) {
-    vector<FactPair> result;
-    for (const T &fact : facts) {
-        result.emplace_back(fact.var, fact.val);
-    }
-    sort(result.begin(), result.end(), SortFactsByVariable());
-    return result;
-}
-
->>>>>>> e7a72f2b
 StubbornSets::StubbornSets()
     : num_unpruned_successors_generated(0),
       num_pruned_successors_generated(0) {
@@ -63,23 +43,23 @@
     compute_achievers();
 }
 
-Fact StubbornSets::find_unsatisfied_goal(const State &state) {
+FactPair StubbornSets::find_unsatisfied_goal(const State &state) {
     for (FactProxy goal : task_proxy.get_goals()) {
-        int goal_var_id = goal.get_variable().get_id();
-        if (state[goal_var_id] != goal)
-            return get_fact(goal);
+        VariableProxy goal_var = goal.get_variable();
+        if (state[goal_var] != goal)
+            return goal.get_pair();
     }
-    return Fact(-1, -1);
+    return FactPair(-1, -1);
 }
 
-Fact StubbornSets::find_unsatisfied_precondition(OperatorProxy op,
-                                                 const State &state) {
+FactPair StubbornSets::find_unsatisfied_precondition(
+    OperatorProxy op, const State &state) {
     for (FactProxy precondition : op.get_preconditions()) {
-        int var_id = precondition.get_variable().get_id();
-        if (state[var_id] != precondition)
-            return get_fact(precondition);
+        VariableProxy var = precondition.get_variable();
+        if (state[var] != precondition)
+            return precondition.get_pair();
     }
-    return Fact(-1, -1);
+    return FactPair(-1, -1);
 }
 
 // Relies on op_preconds and op_effects being sorted by variable.
@@ -99,16 +79,16 @@
     assert(sorted_op_effects.empty());
 
     for (const OperatorProxy op : task_proxy.get_operators()) {
-        vector<Fact> preconditions;
+        vector<FactPair> preconditions;
         for (const FactProxy pre : op.get_preconditions()) {
-            preconditions.push_back(get_fact(pre));
+            preconditions.push_back(pre.get_pair());
         }
         sort(preconditions.begin(), preconditions.end(), SortFactsByVariable());
         sorted_op_preconditions.push_back(preconditions);
 
-        vector<Fact> effects;
+        vector<FactPair> effects;
         for (const EffectProxy eff : op.get_effects()) {
-            effects.push_back(get_fact(eff.get_fact()));
+            effects.push_back(eff.get_fact().get_pair());
         }
         sort(effects.begin(), effects.end(), SortFactsByVariable());
         sorted_op_effects.push_back(effects);
