#ifndef GLOBALS_H
#define GLOBALS_H

#include "operator_cost.h"

#include <iosfwd>
#include <string>
#include <vector>

class Axiom;
class AxiomEvaluator;
class CausalGraph;
class DomainTransitionGraph;
class LegacyCausalGraph;
class Operator;
class RandomNumberGenerator;
class State;
class SuccessorGenerator;
class Timer;

namespace cegar_heuristic {
class Abstraction;
}


bool test_goal(const State &state);
void save_plan(const std::vector<const Operator *> &plan, int iter);
int calculate_plan_cost(const std::vector<const Operator *> &plan);

void read_everything(std::istream &in);
void dump_everything();

void verify_no_axioms_no_cond_effects();

void check_magic(std::istream &in, std::string magic);

bool are_mutex(const std::pair<int, int> &a, const std::pair<int, int> &b);

<<<<<<< HEAD
// If g_memory_padding is still present, delete it otherwise halt.
void no_memory();
void reset_original_goals_and_costs();

=======
extern void no_memory();
>>>>>>> 6f1817f7

extern bool g_use_metric;
extern bool g_is_unit_cost;
extern int g_min_action_cost;
extern int g_max_action_cost;

// TODO: The following five belong into a new Variable class.
extern std::vector<std::string> g_variable_name;
extern std::vector<int> g_variable_domain;
extern std::vector<std::vector<std::string> > g_fact_names;
extern std::vector<int> g_axiom_layers;
extern std::vector<int> g_default_axiom_values;

extern State *g_initial_state;
extern std::vector<std::pair<int, int> > g_goal;

extern std::vector<Operator> g_operators;
extern std::vector<Operator> g_axioms;
extern AxiomEvaluator *g_axiom_evaluator;
extern SuccessorGenerator *g_successor_generator;
extern std::vector<DomainTransitionGraph *> g_transition_graphs;
extern CausalGraph *g_causal_graph;
extern LegacyCausalGraph *g_legacy_causal_graph;
extern Timer g_timer;
extern std::string g_plan_filename;
extern RandomNumberGenerator g_rng;

extern cegar_heuristic::Abstraction *g_cegar_abstraction;
extern std::vector<std::pair<int, int> > g_original_goal;
extern std::vector<int> g_original_op_costs;
// Ordering of the variables in the task's causal graph.
extern std::vector<int> g_causal_graph_ordering;
// Positions in the causal graph ordering, ordered by variable.
extern std::vector<int> g_causal_graph_ordering_pos;

// Reserve some space that can be released when no memory is left.
extern int g_memory_padding_mb;
extern char *g_memory_padding;

#endif<|MERGE_RESOLUTION|>--- conflicted
+++ resolved
@@ -36,14 +36,10 @@
 
 bool are_mutex(const std::pair<int, int> &a, const std::pair<int, int> &b);
 
-<<<<<<< HEAD
-// If g_memory_padding is still present, delete it otherwise halt.
-void no_memory();
+extern void no_memory();
+
 void reset_original_goals_and_costs();
 
-=======
-extern void no_memory();
->>>>>>> 6f1817f7
 
 extern bool g_use_metric;
 extern bool g_is_unit_cost;
@@ -81,6 +77,5 @@
 
 // Reserve some space that can be released when no memory is left.
 extern int g_memory_padding_mb;
-extern char *g_memory_padding;
 
 #endif