#include "delegating_task.h"

using namespace std;

namespace tasks {
DelegatingTask::DelegatingTask(const shared_ptr<AbstractTask> &parent)
    : parent(parent) {
}

int DelegatingTask::get_num_variables() const {
    return parent->get_num_variables();
}

const string &DelegatingTask::get_variable_name(int var) const {
    return parent->get_variable_name(var);
}

int DelegatingTask::get_variable_domain_size(int var) const {
    return parent->get_variable_domain_size(var);
}

<<<<<<< HEAD
int DelegatingTask::get_variable_axiom_layer(int var) const {
    return parent->get_variable_axiom_layer(var);
}

int DelegatingTask::get_variable_default_axiom_value(int var) const {
    return parent->get_variable_default_axiom_value(var);
}

const string &DelegatingTask::get_fact_name(const Fact &fact) const {
=======
const string &DelegatingTask::get_fact_name(const FactPair &fact) const {
>>>>>>> e7a72f2b
    return parent->get_fact_name(fact);
}

bool DelegatingTask::are_facts_mutex(const FactPair &fact1, const FactPair &fact2) const {
    return parent->are_facts_mutex(fact1, fact2);
}

int DelegatingTask::get_operator_cost(int index, bool is_axiom) const {
    return parent->get_operator_cost(index, is_axiom);
}

const string &DelegatingTask::get_operator_name(int index, bool is_axiom) const {
    return parent->get_operator_name(index, is_axiom);
}

int DelegatingTask::get_num_operators() const {
    return parent->get_num_operators();
}

int DelegatingTask::get_num_operator_preconditions(int index, bool is_axiom) const {
    return parent->get_num_operator_preconditions(index, is_axiom);
}

FactPair DelegatingTask::get_operator_precondition(
    int op_index, int fact_index, bool is_axiom) const {
    return parent->get_operator_precondition(op_index, fact_index, is_axiom);
}

int DelegatingTask::get_num_operator_effects(int op_index, bool is_axiom) const {
    return parent->get_num_operator_effects(op_index, is_axiom);
}

int DelegatingTask::get_num_operator_effect_conditions(
    int op_index, int eff_index, bool is_axiom) const {
    return parent->get_num_operator_effect_conditions(op_index, eff_index, is_axiom);
}

FactPair DelegatingTask::get_operator_effect_condition(
    int op_index, int eff_index, int cond_index, bool is_axiom) const {
    return parent->get_operator_effect_condition(op_index, eff_index, cond_index, is_axiom);
}

FactPair DelegatingTask::get_operator_effect(
    int op_index, int eff_index, bool is_axiom) const {
    return parent->get_operator_effect(op_index, eff_index, is_axiom);
}

const GlobalOperator *DelegatingTask::get_global_operator(int index, bool is_axiom) const {
    return parent->get_global_operator(index, is_axiom);
}

int DelegatingTask::get_num_axioms() const {
    return parent->get_num_axioms();
}

int DelegatingTask::get_num_goals() const {
    return parent->get_num_goals();
}

FactPair DelegatingTask::get_goal_fact(int index) const {
    return parent->get_goal_fact(index);
}

vector<int> DelegatingTask::get_initial_state_values() const {
    return parent->get_initial_state_values();
}

void DelegatingTask::convert_state_values(
    vector<int> &values, const AbstractTask *ancestor_task) const {
    if (this == ancestor_task) {
        return;
    }
    parent->convert_state_values(values, ancestor_task);
    convert_state_values_from_parent(values);
}
}<|MERGE_RESOLUTION|>--- conflicted
+++ resolved
@@ -19,7 +19,6 @@
     return parent->get_variable_domain_size(var);
 }
 
-<<<<<<< HEAD
 int DelegatingTask::get_variable_axiom_layer(int var) const {
     return parent->get_variable_axiom_layer(var);
 }
@@ -28,10 +27,7 @@
     return parent->get_variable_default_axiom_value(var);
 }
 
-const string &DelegatingTask::get_fact_name(const Fact &fact) const {
-=======
 const string &DelegatingTask::get_fact_name(const FactPair &fact) const {
->>>>>>> e7a72f2b
     return parent->get_fact_name(fact);
 }
 
