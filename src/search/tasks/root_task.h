#ifndef TASKS_ROOT_TASK_H
#define TASKS_ROOT_TASK_H

#include "explicit_task.h"

namespace tasks {
class RootTask : public ExplicitTask {
public:
    RootTask(
        const std::shared_ptr<AbstractTask> &parent,
        std::vector<ExplicitVariable> &&variables,
        std::vector<std::vector<std::set<FactPair>>> &&mutexes,
        std::vector<ExplicitOperator> &&operators,
        std::vector<ExplicitOperator> &&axioms,
        std::vector<int> &&initial_state_values,
        std::vector<FactPair> &&goals);

<<<<<<< HEAD
    virtual const GlobalOperator *get_global_operator(int index, bool is_axiom) const override;
    virtual void convert_state_values_from_parent(std::vector<int> &values) const override;
=======
    virtual int get_operator_cost(int index, bool is_axiom) const override;
    virtual std::string get_operator_name(int index, bool is_axiom) const override;
    virtual int get_num_operators() const override;
    virtual int get_num_operator_preconditions(int index, bool is_axiom) const override;
    virtual FactPair get_operator_precondition(
        int op_index, int fact_index, bool is_axiom) const override;
    virtual int get_num_operator_effects(int op_index, bool is_axiom) const override;
    virtual int get_num_operator_effect_conditions(
        int op_index, int eff_index, bool is_axiom) const override;
    virtual FactPair get_operator_effect_condition(
        int op_index, int eff_index, int cond_index, bool is_axiom) const override;
    virtual FactPair get_operator_effect(
        int op_index, int eff_index, bool is_axiom) const override;
    virtual OperatorID get_global_operator_id(OperatorID id) const override;

    virtual int get_num_axioms() const override;

    virtual int get_num_goals() const override;
    virtual FactPair get_goal_fact(int index) const override;

    virtual std::vector<int> get_initial_state_values() const override;
    virtual void convert_state_values(
        std::vector<int> &values,
        const AbstractTask *ancestor_task) const override;
>>>>>>> 6dfb0faf
};

/*
  Eventually, this should parse the task from a stream.
  this is currently done by the methods read_* in globals.
  We have to keep them as long as there is still code that
  accesses the global variables that store the task. For
  now, we let those methods do the parsing and access the
  parsed task here.
*/
std::shared_ptr<RootTask> create_root_task(
    const std::vector<std::string> &variable_name,
    const std::vector<int> &variable_domain,
    const std::vector<std::vector<std::string>> &fact_names,
    const std::vector<int> &axiom_layers,
    const std::vector<int> &default_axiom_values,
    const std::vector<std::vector<std::set<FactPair>>> &inconsistent_facts,
    const std::vector<int> &initial_state_data,
    const std::vector<std::pair<int, int>> &goal,
    const std::vector<GlobalOperator> &operators,
    const std::vector<GlobalOperator> &axioms);
}

#endif<|MERGE_RESOLUTION|>--- conflicted
+++ resolved
@@ -2,6 +2,8 @@
 #define TASKS_ROOT_TASK_H
 
 #include "explicit_task.h"
+
+#include "../global_operator.h"
 
 namespace tasks {
 class RootTask : public ExplicitTask {
@@ -15,35 +17,8 @@
         std::vector<int> &&initial_state_values,
         std::vector<FactPair> &&goals);
 
-<<<<<<< HEAD
-    virtual const GlobalOperator *get_global_operator(int index, bool is_axiom) const override;
+    virtual OperatorID get_global_operator_id(OperatorID id) const override;
     virtual void convert_state_values_from_parent(std::vector<int> &values) const override;
-=======
-    virtual int get_operator_cost(int index, bool is_axiom) const override;
-    virtual std::string get_operator_name(int index, bool is_axiom) const override;
-    virtual int get_num_operators() const override;
-    virtual int get_num_operator_preconditions(int index, bool is_axiom) const override;
-    virtual FactPair get_operator_precondition(
-        int op_index, int fact_index, bool is_axiom) const override;
-    virtual int get_num_operator_effects(int op_index, bool is_axiom) const override;
-    virtual int get_num_operator_effect_conditions(
-        int op_index, int eff_index, bool is_axiom) const override;
-    virtual FactPair get_operator_effect_condition(
-        int op_index, int eff_index, int cond_index, bool is_axiom) const override;
-    virtual FactPair get_operator_effect(
-        int op_index, int eff_index, bool is_axiom) const override;
-    virtual OperatorID get_global_operator_id(OperatorID id) const override;
-
-    virtual int get_num_axioms() const override;
-
-    virtual int get_num_goals() const override;
-    virtual FactPair get_goal_fact(int index) const override;
-
-    virtual std::vector<int> get_initial_state_values() const override;
-    virtual void convert_state_values(
-        std::vector<int> &values,
-        const AbstractTask *ancestor_task) const override;
->>>>>>> 6dfb0faf
 };
 
 /*
