--- conflicted
+++ resolved
@@ -36,11 +36,10 @@
   State. This removed a lot of code duplication and hacks from the code.
   A description of the new class can be found in the wiki:
   <http://www.fast-downward.org/ForDevelopers/Blog/A%20Deeper%20Look%20at%20States>
-
+  
 - For developers: introduce class for delete-relaxation based landmark
   factories and move usage of exploration object to subclasses of
   (abstract) landmark factory class.
-<<<<<<< HEAD
   http://issues.fast-downward.org/issue990
 
 - For users: We removed options from LandmarkFactories that were not relevant,
@@ -61,8 +60,6 @@
   --evaluator hlm=lmcount(lm_factory=lm_reasonable_orders_hps(lm_rhw()))
   is equivalent to the deprecated
   --evaluator hlm=lmcount(lm_factory=lm_rhw(reasonable_orders=true))
-=======
-  <http://issues.fast-downward.org/issue990>
 
 - For developers: add support for Github actions
   <http://issues.fast-downward.org/issue940>
@@ -93,7 +90,6 @@
 - Only build configurations defined in `build_configs.py` are loaded in the
   `build.py` script.
   <http://issues.fast-downward.org/issue1016>
->>>>>>> 117c17ee
   
 ## Fast Downward 20.06
 
